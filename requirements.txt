# requirements.txt records the full set of dependencies for development
accelerate
codetiming
datasets
dill
flash-attn
hydra-core==1.4.0dev1
omegaconf==2.4.0.dev3 # compatibility with latex2sympy
liger-kernel
numpy
pandas
peft
pyarrow>=15.0.0
pybind11
pylatexenc
<<<<<<< HEAD
ray[data,train,tune,serve]
=======
ray[default]
>>>>>>> 4c8d4e43
tensordict<0.6
torchdata
transformers
<<<<<<< HEAD
vllm<=0.6.3
wandb
=======
vllm==0.6.3
wandb
debugpy # for ray debugging
>>>>>>> 4c8d4e43
<|MERGE_RESOLUTION|>--- conflicted
+++ resolved
@@ -4,8 +4,7 @@
 datasets
 dill
 flash-attn
-hydra-core==1.4.0dev1
-omegaconf==2.4.0.dev3 # compatibility with latex2sympy
+hydra-core
 liger-kernel
 numpy
 pandas
@@ -13,19 +12,10 @@
 pyarrow>=15.0.0
 pybind11
 pylatexenc
-<<<<<<< HEAD
 ray[data,train,tune,serve]
-=======
-ray[default]
->>>>>>> 4c8d4e43
 tensordict<0.6
 torchdata
 transformers
-<<<<<<< HEAD
 vllm<=0.6.3
 wandb
-=======
-vllm==0.6.3
-wandb
-debugpy # for ray debugging
->>>>>>> 4c8d4e43
+debugpy # for ray debugging