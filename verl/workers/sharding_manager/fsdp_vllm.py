# Copyright 2024 Bytedance Ltd. and/or its affiliates
#
# Licensed under the Apache License, Version 2.0 (the "License");
# you may not use this file except in compliance with the License.
# You may obtain a copy of the License at
#
#     http://www.apache.org/licenses/LICENSE-2.0
#
# Unless required by applicable law or agreed to in writing, software
# distributed under the License is distributed on an "AS IS" BASIS,
# WITHOUT WARRANTIES OR CONDITIONS OF ANY KIND, either express or implied.
# See the License for the specific language governing permissions and
# limitations under the License.

import os
import logging
import torch
import numpy as np
from torch.distributed.fsdp.fully_sharded_data_parallel import FullyShardedDataParallel as FSDP
from torch.distributed.fsdp.api import ShardingStrategy, ShardedStateDictConfig, StateDictType, FullStateDictConfig
from torch.distributed.device_mesh import DeviceMesh

from verl.third_party.vllm import LLM
from verl.third_party.vllm import parallel_state as vllm_ps
from verl import DataProto
from verl.utils.torch_functional import (broadcast_dict_tensor, allgather_dict_tensors)
from verl.protocol import all_gather_data_proto
from verl.utils.debug import log_gpu_memory_usage
from verl.third_party.vllm import vllm_version

from .base import BaseShardingManager

logger = logging.getLogger(__file__)
logger.setLevel(os.getenv('VERL_PPO_LOGGING_LEVEL', 'WARN'))


class FSDPVLLMShardingManager(BaseShardingManager):

    def __init__(self,
                 module: FSDP,
                 inference_engine: LLM,
                 model_config,
                 full_params: bool = False,
                 device_mesh: DeviceMesh = None):
        self.module = module
        self.inference_engine = inference_engine
        self.model_config = model_config
        self.device_mesh = device_mesh

        # Full params
        self.full_params = full_params
        if full_params:
            FSDP.set_state_dict_type(self.module,
                                     state_dict_type=StateDictType.FULL_STATE_DICT,
                                     state_dict_config=FullStateDictConfig())
        else:
            FSDP.set_state_dict_type(self.module,
                                     state_dict_type=StateDictType.SHARDED_STATE_DICT,
                                     state_dict_config=ShardedStateDictConfig())

        self.tp_size = vllm_ps.get_tensor_model_parallel_world_size()
        self.tp_rank = vllm_ps.get_tensor_model_parallel_rank()

        # Note that torch_random_states may be different on each dp rank
        self.torch_random_states = torch.cuda.get_rng_state()
        # get a random rng states
        if self.device_mesh is not None:
            gen_dp_rank = self.device_mesh['dp'].get_local_rank()
            torch.cuda.manual_seed(gen_dp_rank + 1000)  # make sure all tp ranks have the same random states
            self.gen_random_states = torch.cuda.get_rng_state()
            torch.cuda.set_rng_state(self.torch_random_states)
        else:
            self.gen_random_states = None

    def __enter__(self):
        # NOTE: Basically, we only need `torch.cuda.empty_cache()` before vllm wake_up and
        # after vllm sleep, since vllm has its own caching memory allocator CuMemAllocator.
        # Out of vllm scope, we should avoid empty cache to let pytorch using caching memory
        # to speed up memory allocations.
        #
        # pytorch: https://pytorch.org/docs/stable/notes/cuda.html#memory-management
        # vllm: https://github.com/vllm-project/vllm/blob/v0.7.3/vllm/device_allocator/cumem.py#L103
        torch.cuda.empty_cache()

        log_gpu_memory_usage('Before state_dict() in sharding manager memory', logger=logger)
        params = self.module.state_dict()
        log_gpu_memory_usage('After state_dict() in sharding manager memory', logger=logger)
        # Copy, not share memory
        load_format = 'hf' if self.full_params else 'dtensor'

        if vllm_version in ('0.4.2', '0.5.4', '0.6.3'):
            self.inference_engine.sync_model_weights(params, load_format=load_format)
        else:
            self.inference_engine.wake_up()
            world_size = torch.distributed.get_world_size()
            model = self.inference_engine.llm_engine.model_executor.driver_worker.worker.model_runner.model
            loaded_params = model.load_weights(
                ((name, param.full_tensor() if world_size != 1 else param) for name, param in params.items()))
            logger.info(f"vLLM load wegiths, loaded_params: {len(loaded_params)}")

        log_gpu_memory_usage('After sync model weights in sharding manager', logger=logger)

        del params
        log_gpu_memory_usage('After del state_dict and empty_cache in sharding manager', logger=logger)

        # TODO: offload FSDP model weights
        # self.module.cpu()
        # torch.cuda.empty_cache()
        # if torch.distributed.get_rank() == 0:
        # print(f'after model to cpu in sharding manager memory allocated: {torch.cuda.memory_allocated() / 1e9}GB, reserved: {torch.cuda.memory_reserved() / 1e9}GB')

        # important: need to manually set the random states of each tp to be identical.
        if self.device_mesh is not None:
            self.torch_random_states = torch.cuda.get_rng_state()
            torch.cuda.set_rng_state(self.gen_random_states)

    def __exit__(self, exc_type, exc_value, traceback):
        log_gpu_memory_usage('Before vllm offload in sharding manager', logger=logger)
        # TODO(ZSL): check this
        if vllm_version in ('0.4.2', '0.5.4', '0.6.3'):
            self.inference_engine.offload_model_weights()
        else:
            self.inference_engine.sleep(level=1)
        log_gpu_memory_usage('After vllm offload in sharding manager', logger=logger)

        # self.module.to('cuda')
        # if torch.distributed.get_rank() == 0:
        #     print(f'after actor module to cuda in sharding manager memory allocated: {torch.cuda.memory_allocated() / 1e9}GB, reserved: {torch.cuda.memory_reserved() / 1e9}GB')

        self.module.train()

        # add empty cache after each compute
        torch.cuda.empty_cache()

        # restore random states
        if self.device_mesh is not None:
            self.gen_random_states = torch.cuda.get_rng_state()
            torch.cuda.set_rng_state(self.torch_random_states)

    def preprocess_data(self, data: DataProto) -> DataProto:
<<<<<<< HEAD
        """
        Before generation,
        gather input data from all devices in the tensor model parallel group.
        Used when vllm's tensor_parallel_size > 1.

        This method can be considered a correction to the default DP nature of the program
          which splits data by number of devices,
          by re-gathering the data in each tensor model parallel group.

        Returns:
            DataProto: The gathered data.
        """
=======
        """All gather across tp group to make each rank has identical input."""
        if self.tp_size == 1:
            return data

>>>>>>> 468adf22
        # TODO: Current impl doesn't consider FSDP with torch micro-dp
        if vllm_version in ('0.3.1', '0.4.2', '0.5.4', '0.6.3'):
            group = vllm_ps.get_tensor_model_parallel_group()
        else:
            group = vllm_ps.get_tensor_model_parallel_group().device_group

        all_gather_data_proto(data=data, process_group=group)
        return data

    def postprocess_data(self, data: DataProto) -> DataProto:
<<<<<<< HEAD
        """
        After generation,
        re-distribute the generated data to all devices.
        Used when vllm's tensor_parallel_size > 1.


        First, broadcast the output from rank 0 to all devices in the tensor model parallel group.
        Then, each device keeps a part of the output.

        For example, if tensor_parallel = 2 and data_parallel = 2 and global batch size = 32.
        This mean there are 2 tensor parallel groups (2 vllm instances), and a vllm instance processes 16 prompts.

        Now, the controller expects a fully data parallel output, so we need to distribute 32 outputs to 4 devices:
        1. In each tensor parallel group, the 16 prompts from rank 0 is broadcasted to all devices.
        2. Each device in the tensor parallel group keeps 8 prompts after chunking.

        Returns:
            DataProto: The postprocessed data.
        """
        # TODO: Current impl doesn't consider FSDP with torch micro-dp
        local_world_size = vllm_ps.get_tensor_model_parallel_world_size()
        src_rank = (torch.distributed.get_rank() // local_world_size) * local_world_size
        if vllm_version in ('0.3.1', '0.4.2', '0.5.4', '0.6.3'):
            broadcast_dict_tensor(data.batch, src=src_rank, group=vllm_ps.get_tensor_model_parallel_group())
        else:
            broadcast_dict_tensor(data.batch,
                                  src=src_rank,
                                  group=vllm_ps.get_tensor_model_parallel_group().device_group)
        dp_rank = torch.distributed.get_rank()
        dp_size = torch.distributed.get_world_size()  # not consider torch micro-dp
        tp_size = vllm_ps.get_tensor_model_parallel_world_size()
        if tp_size > 1:
            # TODO: shall we build a micro_dp group for vllm when integrating with vLLM?
            local_prompts = data.chunk(chunks=tp_size)
            data = local_prompts[dp_rank % tp_size]
        return data
=======
        """Get chunk data of this tp rank since we do all gather in preprocess."""
        if self.tp_size == 1:
            return data

        return data.chunk(chunks=self.tp_size)[self.tp_rank]
>>>>>>> 468adf22
<|MERGE_RESOLUTION|>--- conflicted
+++ resolved
@@ -138,7 +138,6 @@
             torch.cuda.set_rng_state(self.torch_random_states)
 
     def preprocess_data(self, data: DataProto) -> DataProto:
-<<<<<<< HEAD
         """
         Before generation,
         gather input data from all devices in the tensor model parallel group.
@@ -151,12 +150,11 @@
         Returns:
             DataProto: The gathered data.
         """
-=======
+
         """All gather across tp group to make each rank has identical input."""
         if self.tp_size == 1:
             return data
 
->>>>>>> 468adf22
         # TODO: Current impl doesn't consider FSDP with torch micro-dp
         if vllm_version in ('0.3.1', '0.4.2', '0.5.4', '0.6.3'):
             group = vllm_ps.get_tensor_model_parallel_group()
@@ -167,7 +165,6 @@
         return data
 
     def postprocess_data(self, data: DataProto) -> DataProto:
-<<<<<<< HEAD
         """
         After generation,
         re-distribute the generated data to all devices.
@@ -187,27 +184,9 @@
         Returns:
             DataProto: The postprocessed data.
         """
-        # TODO: Current impl doesn't consider FSDP with torch micro-dp
-        local_world_size = vllm_ps.get_tensor_model_parallel_world_size()
-        src_rank = (torch.distributed.get_rank() // local_world_size) * local_world_size
-        if vllm_version in ('0.3.1', '0.4.2', '0.5.4', '0.6.3'):
-            broadcast_dict_tensor(data.batch, src=src_rank, group=vllm_ps.get_tensor_model_parallel_group())
-        else:
-            broadcast_dict_tensor(data.batch,
-                                  src=src_rank,
-                                  group=vllm_ps.get_tensor_model_parallel_group().device_group)
-        dp_rank = torch.distributed.get_rank()
-        dp_size = torch.distributed.get_world_size()  # not consider torch micro-dp
-        tp_size = vllm_ps.get_tensor_model_parallel_world_size()
-        if tp_size > 1:
-            # TODO: shall we build a micro_dp group for vllm when integrating with vLLM?
-            local_prompts = data.chunk(chunks=tp_size)
-            data = local_prompts[dp_rank % tp_size]
-        return data
-=======
+
         """Get chunk data of this tp rank since we do all gather in preprocess."""
         if self.tp_size == 1:
             return data
 
-        return data.chunk(chunks=self.tp_size)[self.tp_rank]
->>>>>>> 468adf22
+        return data.chunk(chunks=self.tp_size)[self.tp_rank]