--- conflicted
+++ resolved
@@ -295,13 +295,9 @@
                     # all return: (bsz, response_length)
                     entropy, log_prob = self._forward_micro_batch(micro_batch=data, temperature=temperature)
 
-<<<<<<< HEAD
                     # NOTE: ppo_kl is between log_prob and old_log_prob and should be roughly 0.
                     # while kl_losss is between log_prob and ref_log_prob and should be increasing.
-                    pg_loss, pg_clipfrac, ppo_kl, pg_clipfrac_lower = core_algos.compute_policy_loss(
-=======
                     pg_loss, pg_clipfrac, ppo_kl, pg_clipfrac_lower = compute_policy_loss(
->>>>>>> cc6dd901
                         old_log_prob=old_log_prob,
                         log_prob=log_prob,
                         advantages=advantages,
