# Copyright 2024 Bytedance Ltd. and/or its affiliates
#
# Licensed under the Apache License, Version 2.0 (the "License");
# you may not use this file except in compliance with the License.
# You may obtain a copy of the License at
#
#     http://www.apache.org/licenses/LICENSE-2.0
#
# Unless required by applicable law or agreed to in writing, software
# distributed under the License is distributed on an "AS IS" BASIS,
# WITHOUT WARRANTIES OR CONDITIONS OF ANY KIND, either express or implied.
# See the License for the specific language governing permissions and
# limitations under the License.
"""
The main entry point to run the PPO algorithm
"""

import logging
import os
import warnings
import psutil

import torch
import torch.distributed
from torch.distributed.device_mesh import init_device_mesh
import verl.utils.torch_functional as verl_F
from omegaconf import DictConfig, open_dict
from verl import DataProto
from verl.single_controller.base import Worker
from verl.single_controller.base.decorator import register, Dispatch
from verl.utils import hf_tokenizer, hf_processor
from verl.utils.debug import log_gpu_memory_usage
from verl.utils.fs import copy_to_local
from verl.utils.fsdp_utils import get_fsdp_wrap_policy, init_fn, get_init_weight_context_manager
from verl.utils.fsdp_utils import offload_fsdp_optimizer, offload_fsdp_model_to_cpu, load_fsdp_optimizer, \
    load_fsdp_model_to_gpu
from verl.utils.import_utils import import_external_libs
from verl.utils.model import compute_position_id_with_mask
from verl.utils.flops_counter import FlopsCounter
from verl.utils.checkpoint.fsdp_checkpoint_manager import FSDPCheckpointManager
from verl.workers.sharding_manager.fsdp_ulysses import FSDPUlyssesShardingManager

from codetiming import Timer

logger = logging.getLogger(__file__)
logger.setLevel(os.getenv('VERL_PPO_LOGGING_LEVEL', 'WARN'))


def create_device_mesh(world_size, fsdp_size):
    if fsdp_size < 0 or fsdp_size >= world_size:
        device_mesh = init_device_mesh('cuda', mesh_shape=(world_size,), mesh_dim_names=['fsdp'])
    else:
        device_mesh = init_device_mesh('cuda',
                                       mesh_shape=(world_size // fsdp_size, fsdp_size),
                                       mesh_dim_names=['ddp', 'fsdp'])
    return device_mesh


def get_sharding_strategy(device_mesh):
    from torch.distributed.fsdp import ShardingStrategy
    if device_mesh.ndim == 1:
        sharding_strategy = ShardingStrategy.FULL_SHARD
    elif device_mesh.ndim == 2:
        sharding_strategy = ShardingStrategy.HYBRID_SHARD
    else:
        raise NotImplementedError(f"Get device mesh ndim={device_mesh.ndim}, but only support 1 or 2")
    return sharding_strategy


class ActorRolloutRefWorker(Worker):
    """
    This worker can be instantiated as a standalone actor or a standalone rollout or a standalone reference policy
    or a hybrid engine based on the config.rollout
    """

    def __init__(self, config: DictConfig, role: str):
        super().__init__()
        self.config = config
        import torch.distributed
        if not torch.distributed.is_initialized():
            torch.distributed.init_process_group()

        # build device mesh for FSDP
        world_size = torch.distributed.get_world_size()
        # TODO(sgm): support FSDP hybrid shard for larger model
        self.device_mesh = create_device_mesh(world_size=world_size, fsdp_size=self.config.actor.fsdp_config.fsdp_size)

        # build device mesh for Ulysses Sequence Parallel
        self.ulysses_device_mesh = None
        self.ulysses_sequence_parallel_size = self.config.actor.get('ulysses_sequence_parallel_size', 1)
        dp = world_size // self.ulysses_sequence_parallel_size
        if self.ulysses_sequence_parallel_size > 1:
            self.ulysses_device_mesh = init_device_mesh('cuda',
                                                        mesh_shape=(dp, self.ulysses_sequence_parallel_size),
                                                        mesh_dim_names=['dp', 'sp'])

        self.ulysses_sharding_manager = FSDPUlyssesShardingManager(self.ulysses_device_mesh)

        self.role = role
        assert self.role in ['actor', 'rollout', 'ref', 'actor_rollout', 'actor_rollout_ref']

        self._is_actor = self.role in ['actor', 'actor_rollout', 'actor_rollout_ref']
        self._is_rollout = self.role in ['rollout', 'actor_rollout', 'actor_rollout_ref']
        self._is_ref = self.role in ['ref', 'actor_rollout_ref']

        self._is_offload_param = False
        self._is_offload_optimizer = False
        if self._is_actor:
            self._is_offload_param = self.config.actor.fsdp_config.get('param_offload', False)
            self._is_offload_optimizer = self.config.actor.fsdp_config.get('optimizer_offload', False)
        elif self._is_ref:
            # TODO: it seems that manual offload is slowly than FSDP offload
            self._is_offload_param = self.config.ref.fsdp_config.get('param_offload', False)

        # normalize config
        if self._is_actor:
            # NOTE: drop the multiplication. to match with my config.
            # self.config.actor.ppo_mini_batch_size *= self.config.rollout.n
            self.config.actor.ppo_mini_batch_size //= (self.device_mesh.size() // self.ulysses_sequence_parallel_size)
            assert self.config.actor.ppo_mini_batch_size > 0, f'ppo_mini_batch_size {self.config.actor.ppo_mini_batch_size} should be larger than 0 after normalization'
            # micro bsz
            if self.config.actor.ppo_micro_batch_size is not None:
                self.config.actor.ppo_micro_batch_size //= (self.device_mesh.size() //
                                                            self.ulysses_sequence_parallel_size)
                self.config.actor.ppo_micro_batch_size_per_gpu = self.config.actor.ppo_micro_batch_size
                assert self.config.actor.ppo_mini_batch_size % self.config.actor.ppo_micro_batch_size_per_gpu == 0, \
                    f'normalized ppo_mini_batch_size {self.config.actor.ppo_mini_batch_size} should be divisible by ppo_micro_batch_size_per_gpu {self.config.actor.ppo_micro_batch_size_per_gpu}'
                assert self.config.actor.ppo_mini_batch_size // self.config.actor.ppo_micro_batch_size_per_gpu > 0, \
                    f'normalized ppo_mini_batch_size {self.config.actor.ppo_mini_batch_size} should be larger than ppo_micro_batch_size_per_gpu {self.config.actor.ppo_micro_batch_size_per_gpu}'

        # normalize rollout config
        if self._is_rollout and self.config.rollout.log_prob_micro_batch_size is not None:
            self.config.rollout.log_prob_micro_batch_size //= (self.device_mesh.size() //
                                                               self.ulysses_sequence_parallel_size)
            self.config.rollout.log_prob_micro_batch_size_per_gpu = self.config.rollout.log_prob_micro_batch_size
        # normalize ref config
        if self._is_ref and self.config.ref.log_prob_micro_batch_size is not None:
            self.config.ref.log_prob_micro_batch_size //= (self.device_mesh.size() //
                                                           self.ulysses_sequence_parallel_size)
            self.config.ref.log_prob_micro_batch_size_per_gpu = self.config.ref.log_prob_micro_batch_size

    def _build_model_optimizer(self,
                               model_path,
                               fsdp_config,
                               optim_config,
                               override_model_config,
                               use_remove_padding=False,
                               enable_gradient_checkpointing=False,
                               trust_remote_code=False,
                               use_liger=False,
                               role='actor'):
        from verl.utils.model import print_model_size, update_model_config, get_generation_config
        from verl.utils.torch_dtypes import PrecisionType
        from transformers import AutoModelForCausalLM, AutoConfig, AutoModelForVision2Seq
        from torch.distributed.fsdp import FullyShardedDataParallel as FSDP, ShardingStrategy, MixedPrecision, CPUOffload
        from torch import optim

        assert role in ['actor', 'ref']

        log_gpu_memory_usage('Before init from HF AutoModel', logger=logger)
        local_path = copy_to_local(model_path)

        # note that we have to create model in fp32. Otherwise, the optimizer is in bf16, which is incorrect
        # TODO(zhangchi.usc1992): 1. support create from random initialized model. 2. Support init with FSDP directly
        self.tokenizer = hf_tokenizer(local_path, trust_remote_code=trust_remote_code)
        self.processor = hf_processor(local_path, trust_remote_code=trust_remote_code)

        torch_dtype = fsdp_config.get('model_dtype', None)
        if torch_dtype is None:
            torch_dtype = torch.float32 if self._is_actor else torch.bfloat16
        else:
            torch_dtype = PrecisionType.to_dtype(torch_dtype)

        # override model kwargs
        actor_model_config = AutoConfig.from_pretrained(local_path, trust_remote_code=trust_remote_code)

        self.generation_config = get_generation_config(local_path, trust_remote_code=trust_remote_code)

        if use_remove_padding:
            from verl.models.registry import check_model_support_rmpad
            check_model_support_rmpad(actor_model_config.model_type)

        if use_remove_padding and self.ulysses_sequence_parallel_size > 1:
            from verl.models.transformers.monkey_patch import apply_monkey_patch
            apply_monkey_patch(actor_model_config, verbose=True)

        override_config_kwargs = {
            'bos_token_id': self.tokenizer.bos_token_id,
            'eos_token_id': self.tokenizer.eos_token_id,
            'pad_token_id': self.tokenizer.pad_token_id,
        }
        override_config_kwargs.update(override_model_config)
        update_model_config(actor_model_config, override_config_kwargs=override_config_kwargs)
        if self.rank == 0:
            print(f'Model config after override: {actor_model_config}')

        # NOTE(fix me): tie_word_embedding causes meta_tensor init to hang
        init_context = get_init_weight_context_manager(use_meta_tensor=not actor_model_config.tie_word_embeddings,
                                                       mesh=self.device_mesh)

        with init_context(), warnings.catch_warnings():
            warnings.simplefilter("ignore")
            if type(actor_model_config) in AutoModelForVision2Seq._model_mapping.keys():
                actor_module_class = AutoModelForVision2Seq
            else:
                actor_module_class = AutoModelForCausalLM

            actor_module = actor_module_class.from_pretrained(pretrained_model_name_or_path=local_path,
                                                              torch_dtype=torch_dtype,
                                                              config=actor_model_config,
                                                              attn_implementation='flash_attention_2',
                                                              trust_remote_code=trust_remote_code)
            # Apply Liger kernel to the model if use_liger is set to True
            if use_liger:
                from liger_kernel.transformers.monkey_patch import _apply_liger_kernel_to_instance
                _apply_liger_kernel_to_instance(model=actor_module)

            # some parameters may not in torch_dtype. TODO(zhangchi.usc1992) remove this after we switch to fsdp2
            actor_module.to(torch_dtype)

            if enable_gradient_checkpointing:
                actor_module.gradient_checkpointing_enable(gradient_checkpointing_kwargs={'use_reentrant': False})
        torch.distributed.barrier()

        if self.rank == 0:
            print_model_size(actor_module)

        log_gpu_memory_usage('After init from HF AutoModel', logger=logger)

        # We wrap FSDP for rollout as well
        mixed_precision_config = fsdp_config.get('mixed_precision', None)
        if mixed_precision_config is not None:
            param_dtype = PrecisionType.to_dtype(mixed_precision_config.get('param_dtype', 'bf16'))
            reduce_dtype = PrecisionType.to_dtype(mixed_precision_config.get('reduce_dtype', 'fp32'))
            buffer_dtype = PrecisionType.to_dtype(mixed_precision_config.get('buffer_dtype', 'fp32'))
        else:
            param_dtype = torch.bfloat16
            reduce_dtype = torch.float32
            buffer_dtype = torch.float32

        mixed_precision = MixedPrecision(param_dtype=param_dtype, reduce_dtype=reduce_dtype, buffer_dtype=buffer_dtype)

        auto_wrap_policy = get_fsdp_wrap_policy(module=actor_module, config=fsdp_config.get('wrap_policy', None))

        if self._is_rollout and self.config.rollout.name == 'hf':
            # TODO(zhangchi.usc1992, shengguangming) fix me. Current, auto_wrap_policy causes HFRollout to hang in Gemma
            auto_wrap_policy = None

        print(f'wrap_policy: {auto_wrap_policy}')

        fsdp_mesh = self.device_mesh
        sharding_strategy = get_sharding_strategy(fsdp_mesh)

        # TODO: add transformer policy
        # We force reference policy to use CPUOffload to save memory.
        # We force turn off CPUOffload for actor because it causes incorrect results when using grad accumulation
        cpu_offload = None if role == 'actor' else CPUOffload(offload_params=True)
        actor_module_fsdp = FSDP(
            actor_module,
            cpu_offload=cpu_offload,
            param_init_fn=init_fn,
            use_orig_params=False,
            auto_wrap_policy=auto_wrap_policy,
            device_id=torch.cuda.current_device(),
            sharding_strategy=sharding_strategy,  # zero3
            mixed_precision=mixed_precision,
            sync_module_states=True,
            device_mesh=self.device_mesh,
            forward_prefetch=False)

        log_gpu_memory_usage('After Actor FSDP init', logger=logger)

        # TODO: add more optimizer args into config
        if role == 'actor' and optim_config is not None:
            from verl.utils.torch_functional import get_constant_schedule_with_warmup
            actor_optimizer = optim.AdamW(actor_module_fsdp.parameters(),
                                          lr=optim_config.lr,
                                          betas=optim_config.get('betas', (0.9, 0.999)),
                                          weight_decay=optim_config.get('weight_decay', 1e-2))

            total_steps = optim_config.get('total_training_steps', 0)
            num_warmup_steps = int(optim_config.get('lr_warmup_steps', -1))
            if num_warmup_steps < 0:
                num_warmup_steps_ratio = optim_config.get('lr_warmup_steps_ratio', 0.)
                num_warmup_steps = int(num_warmup_steps_ratio * total_steps)

            print(f'Total steps: {total_steps}, num_warmup_steps: {num_warmup_steps}')

            actor_lr_scheduler = get_constant_schedule_with_warmup(optimizer=actor_optimizer,
                                                                   num_warmup_steps=num_warmup_steps)
        else:
            actor_optimizer = None
            actor_lr_scheduler = None

        log_gpu_memory_usage('After actor optimizer init', logger=logger)

        return actor_module_fsdp, actor_optimizer, actor_lr_scheduler, actor_model_config

    def _build_rollout(self):
        from torch.distributed.device_mesh import init_device_mesh
        # TODO(sgm): support FSDP hybrid shard for larger model
        infer_tp = self.config.rollout.tensor_model_parallel_size
        dp = self.world_size // infer_tp
        assert self.world_size % infer_tp == 0, f'rollout world_size: {self.world_size} is not divisible by infer_tp: {infer_tp}'
        rollout_device_mesh = init_device_mesh('cuda', mesh_shape=(dp, infer_tp), mesh_dim_names=['dp', 'infer_tp'])
        rollout_name = self.config.rollout.name
        if rollout_name == 'hf':
            from verl.workers.rollout import HFRollout
            from verl.workers.sharding_manager import BaseShardingManager
            rollout = HFRollout(module=self.actor_module_fsdp, config=self.config.rollout)
            rollout_sharding_manager = BaseShardingManager()
            # TODO: a sharding manager that do nothing?

        elif rollout_name == 'vllm':
            from verl.workers.rollout.vllm_rollout import vLLMRollout, vllm_mode
            from verl.workers.sharding_manager import FSDPVLLMShardingManager
            log_gpu_memory_usage(f'Before building {rollout_name} rollout', logger=None)
            local_path = copy_to_local(self.config.model.path)
            if vllm_mode == 'customized':
                rollout = vLLMRollout(actor_module=self.actor_module_fsdp,
                                      config=self.config.rollout,
                                      tokenizer=self.tokenizer,
                                      model_hf_config=self.actor_model_config)
            elif vllm_mode == 'spmd':
                rollout = vLLMRollout(model_path=local_path,
                                      config=self.config.rollout,
                                      tokenizer=self.tokenizer,
                                      model_hf_config=self.actor_model_config,
                                      device_mesh=rollout_device_mesh)
            else:
                raise NotImplementedError("vllm_mode must be 'customized' or 'spmd'")
            log_gpu_memory_usage(f'After building {rollout_name} rollout', logger=None)
            if torch.distributed.get_world_size() == 1:
                self.config.rollout.load_format = 'dummy_hf'
            rollout_sharding_manager = FSDPVLLMShardingManager(module=self.actor_module_fsdp,
                                                               inference_engine=rollout.inference_engine,
                                                               model_config=self.actor_model_config,
                                                               full_params='hf' in self.config.rollout.load_format,
                                                               device_mesh=rollout_device_mesh)
            log_gpu_memory_usage('After building sharding manager', logger=None)

        elif rollout_name == 'sglang':
            from verl.workers.rollout.sglang_rollout import SGLangRollout
            # NOTE(linjunrong): Due to recent fp8 support in SGLang. Now importing any symbol relate to SGLang's model_runner would check CUDA device capability.
            # However, due to veRL's setting, the main process of ray can not find any CUDA device, which would potentially lead to:
            # "RuntimeError: No CUDA GPUs are available".
            # For this reason, sharding_manager.__init__ should not import FSDPSGLangShardingManager and we import it here use the abs path.
            # check: https://github.com/sgl-project/sglang/blob/00f42707eaddfc2c0528e5b1e0094025c640b7a0/python/sglang/srt/layers/quantization/fp8_utils.py#L76
            from verl.workers.sharding_manager.fsdp_sglang import FSDPSGLangShardingManager
            log_gpu_memory_usage(f'Before building {rollout_name} rollout', logger=None)
            rollout = SGLangRollout(actor_module=self.config.model.path,
                                    config=self.config.rollout,
                                    tokenizer=self.tokenizer,
                                    model_hf_config=self.actor_model_config)
            log_gpu_memory_usage(f'After building {rollout_name} rollout', logger=None)

            if torch.distributed.get_world_size() == 1:
                self.config.rollout.load_format = 'dummy_hf'
            rollout_sharding_manager = FSDPSGLangShardingManager(module=self.actor_module_fsdp,
                                                                 inference_engine=rollout.inference_engine,
                                                                 model_config=self.actor_model_config,
                                                                 full_params='hf' in self.config.rollout.load_format,
                                                                 device_mesh=rollout_device_mesh)
            log_gpu_memory_usage('After building sharding manager', logger=None)

        return rollout, rollout_sharding_manager

    @register(dispatch_mode=Dispatch.ONE_TO_ALL)
    def init_model(self):
        from verl.workers.actor import DataParallelPPOActor
        # This is used to import external_lib into the huggingface systems
        import_external_libs(self.config.model.get('external_lib', None))

        from omegaconf import OmegaConf
        override_model_config = OmegaConf.to_container(self.config.model.get('override_config', OmegaConf.create()))

        use_remove_padding = self.config.model.get('use_remove_padding', False)

        if self._is_actor or self._is_rollout:
            # we need the model for actor and rollout
            if self._is_actor:
                optim_config = self.config.actor.optim
                fsdp_config = self.config.actor.fsdp_config
            else:
                optim_config = None
                fsdp_config = OmegaConf.create()
            self.actor_module_fsdp, self.actor_optimizer, self.actor_lr_scheduler, self.actor_model_config = self._build_model_optimizer(
                model_path=self.config.model.path,
                fsdp_config=fsdp_config,
                optim_config=optim_config,
                override_model_config=override_model_config,
                use_remove_padding=use_remove_padding,
                enable_gradient_checkpointing=self.config.model.get('enable_gradient_checkpointing', False),
                trust_remote_code=self.config.model.get('trust_remote_code', False),
                use_liger=self.config.model.get('use_liger', False),
                role='actor')

            # get the original unwrapped module
            self.actor_module = self.actor_module_fsdp._fsdp_wrapped_module

            if self._is_offload_optimizer:
                offload_fsdp_optimizer(optimizer=self.actor_optimizer)
                log_gpu_memory_usage('After offload actor optimizer during init', logger=logger)
        # load from checkpoint
        if self._is_actor:
            OmegaConf.set_struct(self.config.actor, True)
            with open_dict(self.config.actor):
                self.config.actor.use_remove_padding = use_remove_padding
            self.actor = DataParallelPPOActor(config=self.config.actor,
                                              actor_module=self.actor_module_fsdp,
                                              actor_optimizer=self.actor_optimizer)

        if self._is_rollout:
            self.rollout, self.rollout_sharding_manager = self._build_rollout()

        if self._is_ref:
            self.ref_module_fsdp = self._build_model_optimizer(model_path=self.config.model.path,
                                                               fsdp_config=self.config.ref.fsdp_config,
                                                               optim_config=None,
                                                               override_model_config=override_model_config,
                                                               use_remove_padding=use_remove_padding,
                                                               trust_remote_code=self.config.model.get(
                                                                   'trust_remote_code', False),
                                                               use_liger=self.config.model.get('use_liger', False),
                                                               role='ref')[0]
            OmegaConf.set_struct(self.config.ref, True)
            with open_dict(self.config.ref):
                self.config.ref.use_remove_padding = use_remove_padding
            self.ref_policy = DataParallelPPOActor(config=self.config.ref, actor_module=self.ref_module_fsdp)

        if self._is_actor:
            self.flops_counter = FlopsCounter(self.actor_model_config)
            self.checkpoint_manager = FSDPCheckpointManager(
                model=self.actor_module_fsdp,
                optimizer=self.actor.actor_optimizer,
                lr_scheduler=self.actor_lr_scheduler,
                processing_class=self.processor if self.processor is not None else self.tokenizer)

    @register(dispatch_mode=Dispatch.DP_COMPUTE_PROTO)
    def update_actor(self, data: DataProto):
        # Support all hardwares
        data = data.to(torch.cuda.current_device())

        assert self._is_actor
        if self._is_offload_param:
            load_fsdp_model_to_gpu(self.actor_module_fsdp)
        if self._is_offload_optimizer:
            load_fsdp_optimizer(optimizer=self.actor_optimizer, device_id=torch.cuda.current_device())

        log_gpu_memory_usage('Before update policy', logger=logger)

        with self.ulysses_sharding_manager:
            data = self.ulysses_sharding_manager.preprocess_data(data=data)
            # perform training
            with Timer(name='update_policy', logger=None) as timer:
                metrics = self.actor.update_policy(data=data)
            delta_time = timer.last
            global_num_tokens = data.meta_info['global_token_num']
            estimated_flops, promised_flops = self.flops_counter.estimate_flops(global_num_tokens, delta_time)
            metrics[
                'perf/mfu/actor'] = estimated_flops * self.config.actor.ppo_epochs / promised_flops / self.world_size
            metrics['perf/max_memory_allocated_gb'] = torch.cuda.max_memory_allocated() / (1024**3)
            metrics['perf/max_memory_reserved_gb'] = torch.cuda.max_memory_reserved() / (1024**3)
            metrics['perf/cpu_memory_used_gb'] = psutil.virtual_memory().used / (1024**3)

            self.actor_lr_scheduler.step()
            lr = self.actor_lr_scheduler.get_last_lr()[0]
            metrics['actor/lr'] = lr

            log_gpu_memory_usage('After update policy', logger=logger)

            # TODO: here, we should return all metrics
            output = DataProto(meta_info={'metrics': metrics})

            output = self.ulysses_sharding_manager.postprocess_data(data=output)
            output = output.to('cpu')

        if self._is_offload_param:
            offload_fsdp_model_to_cpu(self.actor_module_fsdp)
        if self._is_offload_optimizer:
            offload_fsdp_optimizer(optimizer=self.actor_optimizer)

        return output

    @register(dispatch_mode=Dispatch.DP_COMPUTE_PROTO)
    def generate_sequences(self, prompts: DataProto):
        # Support all hardwares
        prompts = prompts.to(torch.cuda.current_device())

        assert self._is_rollout
        if self._is_offload_param:
            load_fsdp_model_to_gpu(self.actor_module_fsdp)

        meta_info = {
            'eos_token_id':
                self.generation_config.eos_token_id
                if self.generation_config is not None else self.tokenizer.eos_token_id,
            'pad_token_id':
                self.generation_config.pad_token_id
                if self.generation_config is not None else self.tokenizer.pad_token_id,
        }
        prompts.meta_info.update(meta_info)
        with self.rollout_sharding_manager:

            # after parameters sync with rollout, offload actor model to CPU
            if self._is_offload_param:
                offload_fsdp_model_to_cpu(self.actor_module_fsdp)
            if self._is_offload_optimizer:
                offload_fsdp_optimizer(optimizer=self.actor_optimizer)

            log_gpu_memory_usage('After entering rollout sharding manager', logger=logger)
            # gather data within a tensor parallel group.
            # after this step, prompts size should be x tensor_parallel.
            prompts = self.rollout_sharding_manager.preprocess_data(prompts)
            output = self.rollout.generate_sequences(prompts=prompts)
            log_gpu_memory_usage('After rollout generation', logger=logger)

            output = self.rollout_sharding_manager.postprocess_data(output)

        output = output.to('cpu')

        # clear kv cache
        log_gpu_memory_usage('After recompute log prob', logger=logger)
        return output

    @register(dispatch_mode=Dispatch.DP_COMPUTE_PROTO)
    def compute_log_prob(self, data: DataProto):
        assert self._is_actor
        if self._is_offload_param:
            load_fsdp_model_to_gpu(self.actor_module_fsdp)

        # Support all hardwares
        data = data.to(torch.cuda.current_device())
        # we should always recompute old_log_probs when it is HybridEngine
        data.meta_info['micro_batch_size'] = self.config.rollout.log_prob_micro_batch_size_per_gpu
        data.meta_info['max_token_len'] = self.config.rollout.log_prob_max_token_len_per_gpu
        data.meta_info['use_dynamic_bsz'] = self.config.rollout.log_prob_use_dynamic_bsz
        data.meta_info['temperature'] = self.config.rollout.temperature
        # perform recompute log_prob
        with self.ulysses_sharding_manager:
            data = self.ulysses_sharding_manager.preprocess_data(data)
            output = self.actor.compute_log_prob(data=data)
            output = DataProto.from_dict(tensors={'old_log_probs': output},
                                         meta_info={'temperature': self.config.rollout.temperature})
            output = self.ulysses_sharding_manager.postprocess_data(output)

        output = output.to('cpu')

        # https://pytorch.org/docs/stable/notes/fsdp.html#fsdp-notes
        # unshard the root FSDP module
        if self.world_size > 1:
            self.actor.actor_module._handle.reshard(True)

        if self._is_offload_param:
            offload_fsdp_model_to_cpu(self.actor_module_fsdp)

        log_gpu_memory_usage('After compute_log_prob', logger=logger)
        return output

    @register(dispatch_mode=Dispatch.DP_COMPUTE_PROTO)
    def compute_ref_log_prob(self, data: DataProto):
        assert self._is_ref

        # Support all hardwares
        data = data.to(torch.cuda.current_device())

        micro_batch_size = self.config.ref.log_prob_micro_batch_size_per_gpu
        data.meta_info['micro_batch_size'] = micro_batch_size
        data.meta_info['temperature'] = self.config.rollout.temperature
        data.meta_info['max_token_len'] = self.config.ref.log_prob_max_token_len_per_gpu
        data.meta_info['use_dynamic_bsz'] = self.config.ref.log_prob_use_dynamic_bsz
        with self.ulysses_sharding_manager:
            data = self.ulysses_sharding_manager.preprocess_data(data)
            output = self.ref_policy.compute_log_prob(data=data)
            output = DataProto.from_dict(tensors={'ref_log_prob': output})
            output = self.ulysses_sharding_manager.postprocess_data(output)

        output = output.to('cpu')

        # https://pytorch.org/docs/stable/notes/fsdp.html#fsdp-notes
        # unshard the root FSDP module
        if self.world_size > 1:
            self.ref_policy.actor_module._handle.reshard(True)

        return output

    @register(dispatch_mode=Dispatch.ONE_TO_ALL)
    def save_checkpoint(self, local_path, hdfs_path=None, global_step=0, remove_previous_ckpt=False):
        # only support save and load ckpt for actor
        assert self._is_actor
        import torch
        if self._is_offload_param:
            load_fsdp_model_to_gpu(self.actor_module_fsdp)

        self.checkpoint_manager.save_checkpoint(local_path=local_path,
                                                hdfs_path=hdfs_path,
                                                global_step=global_step,
                                                remove_previous_ckpt=remove_previous_ckpt)

        torch.distributed.barrier()
        if self._is_offload_param:
            offload_fsdp_model_to_cpu(self.actor_module_fsdp)

    @register(dispatch_mode=Dispatch.ONE_TO_ALL)
    def load_checkpoint(self, path, del_local_after_load=False):
        if self._is_offload_param:
            load_fsdp_model_to_gpu(self.actor_module_fsdp)

        self.checkpoint_manager.load_checkpoint(path=path, del_local_after_load=del_local_after_load)

        if self._is_offload_param:
            offload_fsdp_model_to_cpu(self.actor_module_fsdp)

        if self._is_offload_optimizer:
            offload_fsdp_optimizer(self.actor_optimizer)


class CriticWorker(Worker):

    def __init__(self, config):
        super().__init__()
        import torch.distributed
        if not torch.distributed.is_initialized():
            torch.distributed.init_process_group(backend="nccl")
        self.config = config

        # build device mesh for Ulysses Sequence Parallel
        world_size = torch.distributed.get_world_size()
        from torch.distributed.device_mesh import init_device_mesh

        fsdp_size = self.config.model.fsdp_config.fsdp_size
        self.device_mesh = create_device_mesh(world_size=world_size, fsdp_size=fsdp_size)

        self.ulysses_device_mesh = None
        self.ulysses_sequence_parallel_size = self.config.get('ulysses_sequence_parallel_size', 1)
        dp = world_size // self.ulysses_sequence_parallel_size
        if self.ulysses_sequence_parallel_size > 1:
            self.ulysses_device_mesh = init_device_mesh('cuda',
                                                        mesh_shape=(dp, self.ulysses_sequence_parallel_size),
                                                        mesh_dim_names=['dp', 'sp'])

        self.ulysses_sharding_manager = FSDPUlyssesShardingManager(self.ulysses_device_mesh)

        # set FSDP offload params
        self._is_offload_param = self.config.model.fsdp_config.param_offload
        self._is_offload_optimizer = self.config.model.fsdp_config.optimizer_offload

        # normalize config
        self.config.ppo_mini_batch_size //= (torch.distributed.get_world_size() // self.ulysses_sequence_parallel_size)
        if self.config.ppo_micro_batch_size is not None:
            self.config.ppo_micro_batch_size //= (torch.distributed.get_world_size() //
                                                  self.ulysses_sequence_parallel_size)
            self.config.forward_micro_batch_size //= (torch.distributed.get_world_size() //
                                                      self.ulysses_sequence_parallel_size)
            self.config.ppo_micro_batch_size_per_gpu = self.config.ppo_micro_batch_size
            self.config.forward_micro_batch_size_per_gpu = self.config.forward_micro_batch_size
            assert self.config.ppo_mini_batch_size % self.config.ppo_micro_batch_size_per_gpu == 0, \
                f'normalized ppo_mini_batch_size {self.config.ppo_mini_batch_size} should be divisible by ppo_micro_batch_size_per_gpu {self.config.ppo_micro_batch_size_per_gpu}'
            assert self.config.ppo_mini_batch_size // self.config.ppo_micro_batch_size_per_gpu > 0, \
                f'normalized ppo_mini_batch_size {self.config.ppo_mini_batch_size} should be larger than ppo_micro_batch_size_per_gpu {self.config.ppo_micro_batch_size_per_gpu}'

    def _build_critic_model_optimizer(self, config):
        # the following line is necessary
        from verl.utils.model import LambdaLayer, print_model_size, squeeze
        from verl.utils.torch_dtypes import PrecisionType
        from torch.distributed.fsdp import FullyShardedDataParallel as FSDP, ShardingStrategy, MixedPrecision
        from torch import optim

        local_path = copy_to_local(config.model.path)
        # note that the tokenizer between actor and critic may be different. So override tokenizer info with actor info
        # using random initialized model from any architecture. May not be the same as Actor.

        tokenizer_path = copy_to_local(config.model.tokenizer_path)
        self.tokenizer = hf_tokenizer(tokenizer_path, trust_remote_code=config.model.get('trust_remote_code', False))
        self.processor = hf_processor(tokenizer_path, trust_remote_code=config.model.get('trust_remote_code', False))

        from omegaconf import OmegaConf
        override_config = OmegaConf.to_container(self.config.model.get('override_config', OmegaConf.create()))
        override_config_kwargs = {
            'bos_token_id': self.tokenizer.bos_token_id,
            'eos_token_id': self.tokenizer.eos_token_id,
            'pad_token_id': self.tokenizer.pad_token_id,
        }
        override_config_kwargs.update(override_config)
        if self.rank == 0:
            print(f'Critic overriding config {override_config_kwargs}')

        torch_dtype = self.config.model.fsdp_config.get('model_dtype', 'fp32')
        torch_dtype = PrecisionType.to_dtype(torch_dtype)

        from transformers import AutoConfig, AutoModelForTokenClassification
        from torch import nn

        trust_remote_code = False
        critic_model_config = AutoConfig.from_pretrained(local_path, trust_remote_code=trust_remote_code)
        critic_model_config.num_labels = 1

        use_remove_padding = config.model.get('use_remove_padding', False)
        if use_remove_padding:
            from verl.models.registry import check_model_support_rmpad
            check_model_support_rmpad(critic_model_config.model_type)

        if use_remove_padding and self.ulysses_sequence_parallel_size > 1:
            from verl.models.transformers.monkey_patch import apply_monkey_patch
            apply_monkey_patch(critic_model_config, verbose=True)

        init_context = get_init_weight_context_manager(use_meta_tensor=not critic_model_config.tie_word_embeddings,
                                                       mesh=self.device_mesh)

        with init_context(), warnings.catch_warnings():
            warnings.simplefilter("ignore")
            setattr(critic_model_config, 'classifier_dropout', 0.)
            setattr(critic_model_config, 'hidden_dropout', '0')
            critic_module = AutoModelForTokenClassification.from_pretrained(pretrained_model_name_or_path=local_path,
                                                                            torch_dtype=torch_dtype,
                                                                            config=critic_model_config,
                                                                            attn_implementation='flash_attention_2',
                                                                            trust_remote_code=trust_remote_code)

            # some parameters may not in torch_dtype
            critic_module.to(torch_dtype)

            if config.model.get('enable_gradient_checkpointing', False):
                critic_module.gradient_checkpointing_enable(gradient_checkpointing_kwargs={'use_reentrant': False})
        if self.rank == 0:
            print_model_size(critic_module)

        self.critic_model_config = critic_model_config

        # NOTE: interesting bit on mixed precision. How do they choose the dtype?
        fsdp_config = self.config.model.fsdp_config
        mixed_precision_config = fsdp_config.get('mixed_precision', None)
        if mixed_precision_config is not None:
            param_dtype = PrecisionType.to_dtype(mixed_precision_config.get('param_dtype', 'bf16'))
            reduce_dtype = PrecisionType.to_dtype(mixed_precision_config.get('reduce_dtype', 'fp32'))
            buffer_dtype = PrecisionType.to_dtype(mixed_precision_config.get('buffer_dtype', 'fp32'))
        else:
            param_dtype = torch.bfloat16
            reduce_dtype = torch.float32
            buffer_dtype = torch.float32

        mixed_precision = MixedPrecision(param_dtype=param_dtype, reduce_dtype=reduce_dtype, buffer_dtype=buffer_dtype)

        auto_wrap_policy = get_fsdp_wrap_policy(module=critic_module, config=self.config.model.fsdp_config.wrap_policy)

        log_gpu_memory_usage('Before critic FSDP', logger=None)

        fsdp_mesh = self.device_mesh
        sharding_strategy = get_sharding_strategy(fsdp_mesh)

        # Note: We force turn off CPUOffload for critic because it causes incorrect results when using grad accumulation
        critic_module = FSDP(critic_module,
                             param_init_fn=init_fn,
                             use_orig_params=False,
                             auto_wrap_policy=auto_wrap_policy,
                             device_id=torch.cuda.current_device(),
                             sharding_strategy=sharding_strategy,
                             mixed_precision=mixed_precision,
                             sync_module_states=True,
                             forward_prefetch=False,
                             device_mesh=self.device_mesh,
                             cpu_offload=None)

        log_gpu_memory_usage('After critic FSDP', logger=None)

        critic_optimizer = optim.AdamW(critic_module.parameters(),
                                       lr=config.optim.lr,
                                       betas=config.optim.get('betas', (0.9, 0.999)),
                                       weight_decay=config.optim.get('weight_decay', 1e-2))

        total_steps = config.optim.get('total_training_steps', 0)
        num_warmup_steps = int(config.optim.get('lr_warmup_steps', -1))
        if num_warmup_steps < 0:
            num_warmup_steps_ratio = config.optim.get('lr_warmup_steps_ratio', 0.)
            num_warmup_steps = int(num_warmup_steps_ratio * total_steps)

        print(f'Total steps: {total_steps}, num_warmup_steps: {num_warmup_steps}')

        from verl.utils.torch_functional import get_constant_schedule_with_warmup
        critic_lr_scheduler = get_constant_schedule_with_warmup(optimizer=critic_optimizer,
                                                                num_warmup_steps=num_warmup_steps)

        return critic_module, critic_optimizer, critic_lr_scheduler

    @register(dispatch_mode=Dispatch.ONE_TO_ALL)
    def init_model(self):
        # This is used to import external_lib into the huggingface systems
        import_external_libs(self.config.model.get('external_lib', None))

        from verl.workers.critic import DataParallelPPOCritic
        self.critic_module, self.critic_optimizer, self.critic_lr_scheduler = self._build_critic_model_optimizer(
            self.config)

        if self._is_offload_param:
            offload_fsdp_model_to_cpu(self.critic_module)
        if self._is_offload_optimizer:
            offload_fsdp_optimizer(optimizer=self.critic_optimizer)

        if self.config.algorithm.adv_estimator == 'difficulty':
            from verl.workers.critic.dp_critic import DataParallelPPOCriticOneStep
            self.critic = DataParallelPPOCriticOneStep(config=self.config,
                                                         critic_module=self.critic_module,
                                                         critic_optimizer=self.critic_optimizer)
        else:
            self.critic = DataParallelPPOCritic(config=self.config,
                                                critic_module=self.critic_module,
                                                critic_optimizer=self.critic_optimizer)

        self.flops_counter = FlopsCounter(self.critic_model_config)
        self.checkpoint_manager = FSDPCheckpointManager(
            model=self.critic_module,
            optimizer=self.critic_optimizer,
            lr_scheduler=self.critic_lr_scheduler,
            processing_class=self.processor if self.processor is not None else self.tokenizer)

    @register(dispatch_mode=Dispatch.DP_COMPUTE_PROTO)
    def compute_values(self, data: DataProto):
        """
        Computes values using the critic module with the provided data.
        This operation is inside torch.no_grad().
        """

        # Support all hardwares
        data = data.to(torch.cuda.current_device())

        if self._is_offload_param:
            load_fsdp_model_to_gpu(self.critic_module)
        micro_batch_size = self.config.forward_micro_batch_size_per_gpu
        data.meta_info['micro_batch_size'] = micro_batch_size
        data.meta_info['max_token_len'] = self.config.forward_max_token_len_per_gpu
        data.meta_info['use_dynamic_bsz'] = self.config.use_dynamic_bsz
        # perform forward computation
        with self.ulysses_sharding_manager:
            data = self.ulysses_sharding_manager.preprocess_data(data=data)
            values = self.critic.compute_values(data=data)
            output = DataProto.from_dict(tensors={'values': values})
            output = self.ulysses_sharding_manager.postprocess_data(data=output)

        output = output.to('cpu')
        if self._is_offload_param:
            offload_fsdp_model_to_cpu(self.critic_module)
        return output

    @register(dispatch_mode=Dispatch.DP_COMPUTE_PROTO)
    def update_critic(self, data: DataProto):
        # Support all hardwares
        data = data.to(torch.cuda.current_device())
        if self._is_offload_param:
            load_fsdp_model_to_gpu(self.critic_module)
        if self._is_offload_optimizer:
            load_fsdp_optimizer(optimizer=self.critic_optimizer, device_id=torch.cuda.current_device())

        # perform forward computation
        with self.ulysses_sharding_manager:
            data = self.ulysses_sharding_manager.preprocess_data(data=data)

            with Timer(name='update_critic', logger=None) as timer:
                metrics = self.critic.update_critic(data=data)
            delta_time = timer.last

            global_num_tokens = data.meta_info['global_token_num']
            estimated_flops, promised_flops = self.flops_counter.estimate_flops(global_num_tokens, delta_time)
            metrics['perf/mfu/critic'] = estimated_flops * self.config.ppo_epochs / promised_flops / self.world_size

            self.critic_lr_scheduler.step()
            lr = self.critic_lr_scheduler.get_last_lr()[0]
            metrics['critic/lr'] = lr

            output = DataProto(batch=None, meta_info={'metrics': metrics})
            output = self.ulysses_sharding_manager.postprocess_data(data=output)

        if self._is_offload_param:
            offload_fsdp_model_to_cpu(self.critic_module)
        if self._is_offload_optimizer:
            offload_fsdp_optimizer(optimizer=self.critic_optimizer)

        output = output.to('cpu')
        return output

    @register(dispatch_mode=Dispatch.ONE_TO_ALL)
    def save_checkpoint(self, local_path, hdfs_path=None, global_step=0, remove_previous_ckpt=False):
        import torch
        if self._is_offload_param:
            load_fsdp_model_to_gpu(self.critic_module)

        self.checkpoint_manager.save_checkpoint(local_path=local_path,
                                                hdfs_path=hdfs_path,
                                                global_step=global_step,
                                                remove_previous_ckpt=remove_previous_ckpt)

        torch.distributed.barrier()
        if self._is_offload_param:
            offload_fsdp_model_to_cpu(self.critic_module)

    @register(dispatch_mode=Dispatch.ONE_TO_ALL)
    def load_checkpoint(self, path, del_local_after_load=True):
        import torch
        if self._is_offload_param:
            load_fsdp_model_to_gpu(self.critic_module)

        self.checkpoint_manager.load_checkpoint(path=path, del_local_after_load=del_local_after_load)

        torch.distributed.barrier()
        if self._is_offload_param:
            offload_fsdp_model_to_cpu(self.critic_module)

        if self._is_offload_optimizer:
            offload_fsdp_optimizer(self.critic_optimizer)


##########################################
# region: we don't use reward model
##########################################
# TODO(sgm): we may need to extract it to dp_reward_model.py
class RewardModelWorker(Worker):
    """
    Note that we only implement the reward model that is subclass of AutoModelForTokenClassification.
    """

    def __init__(self, config):
        super().__init__()
        import torch.distributed
        if not torch.distributed.is_initialized():
            torch.distributed.init_process_group(backend="nccl")
        self.config = config

        # build device mesh for Ulysses Sequence Parallel
        world_size = torch.distributed.get_world_size()
        from torch.distributed.device_mesh import init_device_mesh

        fsdp_size = self.config.model.fsdp_config.fsdp_size
        self.device_mesh = create_device_mesh(world_size=world_size, fsdp_size=fsdp_size)

        self.ulysses_device_mesh = None
        self.ulysses_sequence_parallel_size = self.config.get('ulysses_sequence_parallel_size', 1)
        dp = world_size // self.ulysses_sequence_parallel_size
        if self.ulysses_sequence_parallel_size > 1:
            self.ulysses_device_mesh = init_device_mesh('cuda',
                                                        mesh_shape=(dp, self.ulysses_sequence_parallel_size),
                                                        mesh_dim_names=['dp', 'sp'])

        self.ulysses_sharding_manager = FSDPUlyssesShardingManager(self.ulysses_device_mesh)

        self.use_remove_padding = self.config.model.get('use_remove_padding', False)

        # normalize config
        if self.config.micro_batch_size is not None:
            self.config.micro_batch_size //= torch.distributed.get_world_size()
            self.config.micro_batch_size_per_gpu = self.config.micro_batch_size

    def _build_model(self, config):
        # the following line is necessary
        from transformers import AutoModelForTokenClassification, AutoConfig
        from torch.distributed.fsdp import FullyShardedDataParallel as FSDP, ShardingStrategy, CPUOffload

        # download the checkpoint from hdfs
        local_path = copy_to_local(config.model.path)

        if self.config.model.input_tokenizer is None:
            self._do_switch_chat_template = False
        else:
            self._do_switch_chat_template = True
            input_tokenizer_local_path = copy_to_local(config.model.input_tokenizer)
            self.input_tokenizer = hf_tokenizer(input_tokenizer_local_path,
                                                trust_remote_code=config.model.get('trust_remote_code', False))
            self.tokenizer = hf_tokenizer(local_path, trust_remote_code=config.model.get('trust_remote_code', False))

        trust_remote_code = config.model.get('trust_remote_code', False)
        model_config = AutoConfig.from_pretrained(local_path, trust_remote_code=trust_remote_code)
        model_config.num_labels = 1

        use_remove_padding = config.model.get('use_remove_padding', False)
        if use_remove_padding:
            from verl.models.registry import check_model_support_rmpad
            check_model_support_rmpad(model_config.model_type)

        if use_remove_padding and self.ulysses_sequence_parallel_size > 1:
            from verl.models.transformers.monkey_patch import apply_monkey_patch
            apply_monkey_patch(model_config, verbose=True)

        # note that we have to create model in fp32. Otherwise, the optimizer is in bf16, which is incorrect
        init_context = get_init_weight_context_manager(use_meta_tensor=not model_config.tie_word_embeddings,
                                                       mesh=self.device_mesh)

        with init_context(), warnings.catch_warnings():
            warnings.simplefilter("ignore")
            setattr(model_config, 'classifier_dropout', 0.)
            reward_module = AutoModelForTokenClassification.from_pretrained(pretrained_model_name_or_path=local_path,
                                                                            config=model_config,
                                                                            torch_dtype=torch.bfloat16,
                                                                            attn_implementation='flash_attention_2',
                                                                            trust_remote_code=trust_remote_code)
            reward_module.to(torch.bfloat16)
        auto_wrap_policy = get_fsdp_wrap_policy(module=reward_module, config=self.config.model.fsdp_config)

        fsdp_mesh = self.device_mesh
        sharding_strategy = get_sharding_strategy(fsdp_mesh)

        reward_module = FSDP(
            reward_module,
            param_init_fn=init_fn,
            use_orig_params=False,
            auto_wrap_policy=auto_wrap_policy,
            device_id=torch.cuda.current_device(),
            sharding_strategy=sharding_strategy,  # zero3
            sync_module_states=True,
            cpu_offload=CPUOffload(offload_params=True),
            forward_prefetch=False,
            device_mesh=self.device_mesh)

        return reward_module

    @register(dispatch_mode=Dispatch.ONE_TO_ALL)
    def init_model(self):
        # This is used to import external_lib into the huggingface systems
        import_external_libs(self.config.model.get('external_lib', None))
        self.reward_module = self._build_model(config=self.config)

    def _forward_micro_batch(self, micro_batch):
        from flash_attn.bert_padding import pad_input, unpad_input, index_first_axis, rearrange
        from verl.utils.ulysses import ulysses_pad_and_slice_inputs, gather_outpus_and_unpad

        with torch.no_grad(), torch.autocast(device_type='cuda', dtype=torch.bfloat16):
            input_ids = micro_batch['input_ids']
            batch_size, seqlen = input_ids.shape
            attention_mask = micro_batch['attention_mask']
            position_ids = micro_batch['position_ids']

            if self.use_remove_padding:
                input_ids_rmpad, indices, *_ = unpad_input(input_ids.unsqueeze(-1),
                                                           attention_mask)  # input_ids_rmpad (total_nnz, ...)
                input_ids_rmpad = input_ids_rmpad.transpose(0, 1)  # (1, total_nnz)

                # unpad the position_ids to align the rotary
                position_ids_rmpad = index_first_axis(rearrange(position_ids.unsqueeze(-1), "b s ... -> (b s) ..."),
                                                      indices).transpose(0, 1)

                # pad and slice the inputs if sp > 1
                if self.ulysses_sequence_parallel_size > 1:
                    input_ids_rmpad, position_ids_rmpad, pad_size = ulysses_pad_and_slice_inputs(input_ids_rmpad, \
                                                                                                position_ids_rmpad, \
                                                                                                sp_size=self.ulysses_sequence_parallel_size)

                # only pass input_ids and position_ids to enable flash_attn_varlen
                output = self.reward_module(input_ids=input_ids_rmpad,
                                            attention_mask=None,
                                            position_ids=position_ids_rmpad,
                                            use_cache=False)  # prevent model thinks we are generating
                reward_rmpad = output.logits
                reward_rmpad = reward_rmpad.squeeze(0)  # (total_nnz)

                # gather output if sp > 1
                if self.ulysses_sequence_parallel_size > 1:
                    reward_rmpad = gather_outpus_and_unpad(reward_rmpad,
                                                           gather_dim=0,
                                                           unpad_dim=0,
                                                           padding_size=pad_size)

                # pad it back
                rm_score = pad_input(reward_rmpad, indices=indices, batch=batch_size, seqlen=seqlen).squeeze(-1)
            else:
                output = self.reward_module(input_ids=input_ids,
                                            attention_mask=attention_mask,
                                            position_ids=position_ids)
                rm_score = output.logits  # (batch_size, seq_len, 1)
                rm_score = rm_score.squeeze(-1)

            # extract the result of the last valid token
            eos_mask_idx = torch.argmax(position_ids * attention_mask, dim=-1)  # (bsz,)
            rm_score = rm_score[torch.arange(batch_size), eos_mask_idx]
            return rm_score

    def _expand_to_token_level(self, data: DataProto, scores: torch.Tensor):
        batch_size = data.batch.batch_size[0]
        # expand as token_level_reward
        attention_mask = data.batch['attention_mask']
        position_ids = data.batch['position_ids']
        response_length = data.batch['responses'].shape[-1]
        eos_mask_idx = torch.argmax(position_ids * attention_mask, dim=-1)  # (bsz,)
        token_level_scores = torch.zeros_like(attention_mask, dtype=scores.dtype)  # (bsz, seqlen)
        token_level_scores[torch.arange(batch_size), eos_mask_idx] = scores

        # select the response part
        token_level_scores = token_level_scores[:, -response_length:]

        return token_level_scores

    def _switch_chat_template(self, data: DataProto):
        src_max_length = data.batch['attention_mask'].shape[-1]

        src_tokenizer = self.input_tokenizer
        target_tokenizer = self.tokenizer

        rm_input_ids = []
        rm_attention_mask = []

        for i in range(data.batch.batch_size[0]):
            # extract raw prompt
            chat: list = data.non_tensor_batch['raw_prompt'][i].tolist()

            # extract response
            response_ids = data.batch['responses'][i]
            response_length = response_ids.shape[-1]
            valid_response_length = data.batch['attention_mask'][i][-response_length:].sum()
            valid_response_ids = response_ids[:valid_response_length]

            # decode
            response = src_tokenizer.decode(valid_response_ids)
            # remove bos and eos
            response = response.replace(src_tokenizer.eos_token, '')

            chat.append({'role': 'assistant', 'content': response})

            prompt_with_chat_template = target_tokenizer.apply_chat_template(chat,
                                                                             add_generation_prompt=False,
                                                                             tokenize=False)
            if self.rank == 0 and i == 0:
                # for debugging purpose
                print(f'Switch template. chat: {prompt_with_chat_template}')

            # the maximum length is actually determined by the reward model itself
            max_length = self.config.get('max_length', src_max_length)
            if max_length is None:
                max_length = src_max_length
            input_ids, attention_mask = verl_F.tokenize_and_postprocess_data(
                prompt=prompt_with_chat_template,
                tokenizer=target_tokenizer,
                max_length=max_length,
                pad_token_id=target_tokenizer.pad_token_id,
                left_pad=False,  # right padding
                truncation=self.config.get('truncation', 'right'))  # truncate from the right

            rm_input_ids.append(input_ids)
            rm_attention_mask.append(attention_mask)

        rm_input_ids = torch.cat(rm_input_ids, dim=0)
        rm_attention_mask = torch.cat(rm_attention_mask, dim=0)

        rm_position_ids = compute_position_id_with_mask(rm_attention_mask)

        rm_inputs = {'input_ids': rm_input_ids, 'attention_mask': rm_attention_mask, 'position_ids': rm_position_ids}

        return DataProto.from_dict(rm_inputs)

    @register(dispatch_mode=Dispatch.DP_COMPUTE_PROTO)
    def compute_rm_score(self, data: DataProto):
        import itertools
        from verl.utils.seqlen_balancing import rearrange_micro_batches, get_reverse_idx
        # Support all hardwares
        data = data.to(torch.cuda.current_device())
        if self._do_switch_chat_template:
            rm_data = self._switch_chat_template(data)

        # Support all hardwares
        rm_data.batch = rm_data.batch.to(torch.cuda.current_device())

        # perform forward computation
        with self.ulysses_sharding_manager:
            rm_data = self.ulysses_sharding_manager.preprocess_data(data=rm_data)
            data = self.ulysses_sharding_manager.preprocess_data(data=data)

            use_dynamic_bsz = self.config.use_dynamic_bsz
            if use_dynamic_bsz:
                max_token_len = self.config.forward_max_token_len_per_gpu * self.ulysses_sequence_parallel_size
                micro_batches, indices = rearrange_micro_batches(batch=rm_data.batch, max_token_len=max_token_len)
            else:
                micro_batches = rm_data.batch.split(self.config.micro_batch_size_per_gpu)
            output = []
            for micro_batch in micro_batches:
                rm_score = self._forward_micro_batch(micro_batch)
                output.append(rm_score)
            scores = torch.cat(output, dim=0)  # (batch_size)

            if use_dynamic_bsz:
                indices = list(itertools.chain.from_iterable(indices))
                assert len(indices) == scores.size(0), f"{len(indices)} vs. {scores.size()}"
                revert_indices = torch.tensor(get_reverse_idx(indices), dtype=torch.long)
                scores = scores[revert_indices]

            token_level_scores = self._expand_to_token_level(data, scores)
            # Note that this is only the scores, may not be the final rewards used to train RL
            output = DataProto.from_dict(tensors={'rm_scores': token_level_scores})
            output = self.ulysses_sharding_manager.postprocess_data(data=output)

        # https://pytorch.org/docs/stable/notes/fsdp.html#fsdp-notes
        # unshard the root FSDP module
        self.reward_module._handle.reshard(True)

        output = output.to('cpu')
<<<<<<< HEAD
        torch.cuda.empty_cache()
        return output

# endregion
##########################################
=======
        return output
>>>>>>> 468adf22
<|MERGE_RESOLUTION|>--- conflicted
+++ resolved
@@ -1187,12 +1187,7 @@
         self.reward_module._handle.reshard(True)
 
         output = output.to('cpu')
-<<<<<<< HEAD
-        torch.cuda.empty_cache()
         return output
 
 # endregion
-##########################################
-=======
-        return output
->>>>>>> 468adf22
+##########################################