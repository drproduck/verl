--- conflicted
+++ resolved
@@ -699,15 +699,9 @@
         for resource_pool, class_dict in self.resource_pool_to_cls.items():
             # NOTE: merge classes sharing the same resource into 1 class
             worker_dict_cls = create_colocated_worker_cls(class_dict=class_dict)
-<<<<<<< HEAD
-            # NOTE: ray_worker_group_cls is RayWorkerGroup by default
-
-            wg_dict = self.ray_worker_group_cls(resource_pool=resource_pool, ray_cls_with_init=worker_dict_cls)
-=======
             wg_dict = self.ray_worker_group_cls(resource_pool=resource_pool,
                                                 ray_cls_with_init=worker_dict_cls,
                                                 **wg_kwargs)
->>>>>>> 1a42f14d
             spawn_wg = wg_dict.spawn(prefix_set=class_dict.keys())
             all_wg.update(spawn_wg)
             # keep the referece of WorkerDict to support ray >= 2.31. Ref: https://github.com/ray-project/ray/pull/45699
