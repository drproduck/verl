# Copyright 2024 Bytedance Ltd. and/or its affiliates
#
# Licensed under the Apache License, Version 2.0 (the "License");
# you may not use this file except in compliance with the License.
# You may obtain a copy of the License at
#
#     http://www.apache.org/licenses/LICENSE-2.0
#
# Unless required by applicable law or agreed to in writing, software
# distributed under the License is distributed on an "AS IS" BASIS,
# WITHOUT WARRANTIES OR CONDITIONS OF ANY KIND, either express or implied.
# See the License for the specific language governing permissions and
# limitations under the License.
"""
FSDP PPO Trainer with Ray-based single controller.
This trainer supports model-agonistic model initialization with huggingface
"""

import os
import uuid
from contextlib import contextmanager
from dataclasses import dataclass, field
from enum import Enum
from pprint import pprint
from typing import Type, Dict
from copy import deepcopy
from tqdm import tqdm

import ray
import numpy as np
from codetiming import Timer
from omegaconf import OmegaConf, open_dict
from verl.protocol import DataProto
from verl.protocol import pad_dataproto_to_divisor, unpad_dataproto
from verl.single_controller.base import Worker
from verl.single_controller.ray import RayResourcePool, RayWorkerGroup, RayClassWithInitArgs
from verl.single_controller.ray.base import create_colocated_worker_cls
from verl.trainer.ppo import core_algos
from verl.trainer.ppo.metric_utils import compute_data_metrics, compute_throughout_metrics, compute_timing_metrics, reduce_metrics
from verl.utils.seqlen_balancing import get_seqlen_balanced_partitions, log_seqlen_unbalance
from verl.utils.checkpoint.checkpoint_manager import find_latest_ckpt_path
from verl.utils.dataset.rl_dataset import RLHFDataset, collate_fn, MathQuestionAnswerDataset
from verl.utils.tracking import ValidationGenerationsLogger
from torch.utils.data import RandomSampler, SequentialSampler
from torchdata.stateful_dataloader import StatefulDataLoader

WorkerType = Type[Worker]


class Role(Enum):
    """
    To create more roles dynamically, you can subclass Role and add new members
    """
    Actor = 0
    Rollout = 1
    ActorRollout = 2
    Critic = 3
    RefPolicy = 4
    RewardModel = 5
    ActorRolloutRef = 6


class AdvantageEstimator(str, Enum):
    """
    Using an enumeration class to avoid spelling errors in adv_estimator
    """
    GAE = 'gae'
    GRPO = 'grpo'
    REINFORCE_PLUS_PLUS = 'reinforce_plus_plus'
    REMAX = 'remax'
    RLOO = 'rloo'
    DIFFICULTY = 'difficulty'


@dataclass
class ResourcePoolManager:
    """
    Define a resource pool specification. Resource pool will be initialized first.
    Mapping
    """
    resource_pool_spec: dict[str, list[int]]
    mapping: dict[Role, str]
    resource_pool_dict: dict[str, RayResourcePool] = field(default_factory=dict)

    def create_resource_pool(self):
        for resource_pool_name, process_on_nodes in self.resource_pool_spec.items():
            # max_colocate_count means the number of WorkerGroups (i.e. processes) in each RayResourcePool
            # For FSDP backend, we recommend using max_colocate_count=1 that merge all WorkerGroups into one.
            # For Megatron backend, we recommend using max_colocate_count>1 that can utilize different WorkerGroup for differnt models
            resource_pool = RayResourcePool(process_on_nodes=process_on_nodes,
                                            use_gpu=True,
                                            max_colocate_count=1,
                                            name_prefix=resource_pool_name)
            self.resource_pool_dict[resource_pool_name] = resource_pool

        self._check_resource_available()

    def get_resource_pool(self, role: Role) -> RayResourcePool:
        """Get the resource pool of the worker_cls"""
        return self.resource_pool_dict[self.mapping[role]]

    def get_n_gpus(self) -> int:
        """Get the number of gpus in this cluster."""
        return sum([n_gpus for process_on_nodes in self.resource_pool_spec.values() for n_gpus in process_on_nodes])

    def _check_resource_available(self):
        """Check if the resource pool can be satisfied in this ray cluster."""
        node_available_resources = ray.state.available_resources_per_node()
        node_available_gpus = {node: node_info.get('GPU', 0) for node, node_info in node_available_resources.items()}

        # check total required gpus can be satisfied
        total_available_gpus = sum(node_available_gpus.values())
        total_required_gpus = sum(
            [n_gpus for process_on_nodes in self.resource_pool_spec.values() for n_gpus in process_on_nodes])
        if total_available_gpus < total_required_gpus:
            raise ValueError(
                f"Total available GPUs {total_available_gpus} is less than total desired GPUs {total_required_gpus}")

        # check each resource pool can be satisfied, O(#resource_pools * #nodes)
        for resource_pool_name, process_on_nodes in self.resource_pool_spec.items():
            num_gpus, num_nodes = process_on_nodes[0], len(process_on_nodes)
            for node, available_gpus in node_available_gpus.items():
                if available_gpus >= num_gpus:
                    node_available_gpus[node] -= num_gpus
                    num_nodes -= 1
                    if num_nodes == 0:
                        break
            if num_nodes > 0:
                raise ValueError(
                    f"Resource pool {resource_pool_name}: {num_gpus}*{num_nodes} cannot be satisfied in this ray cluster"
                )


import torch
from verl.utils.torch_functional import masked_mean


def apply_kl_penalty(data: DataProto, kl_ctrl: core_algos.AdaptiveKLController, kl_penalty='kl'):
    responses = data.batch['responses']
    response_length = responses.size(1)
    token_level_scores = data.batch['token_level_scores']
    batch_size = data.batch.batch_size[0]
    attention_mask = data.batch['attention_mask']
    response_mask = attention_mask[:, -response_length:]

    # compute kl between ref_policy and current policy
    # When apply_kl_penalty, algorithm.use_kl_in_reward=True, so the reference model has been enabled.
    kld = core_algos.kl_penalty(data.batch['old_log_probs'], data.batch['ref_log_prob'],
                                kl_penalty=kl_penalty)  # (batch_size, response_length)
    kld = kld * response_mask
    beta = kl_ctrl.value

    token_level_rewards = token_level_scores - beta * kld

    current_kl = masked_mean(kld, mask=response_mask, axis=-1)  # average over sequence
    current_kl = torch.mean(current_kl, dim=0).item()

    # according to https://github.com/huggingface/trl/blob/951ca1841f29114b969b57b26c7d3e80a39f75a0/trl/trainer/ppo_trainer.py#L837
    kl_ctrl.update(current_kl=current_kl, n_steps=batch_size)
    data.batch['token_level_rewards'] = token_level_rewards

    metrics = {'actor/reward_kl_penalty': current_kl, 'actor/reward_kl_penalty_coeff': beta}

    return data, metrics


def compute_response_mask(data: DataProto):
    responses = data.batch['responses']
    response_length = responses.size(1)
    attention_mask = data.batch['attention_mask']
    return attention_mask[:, -response_length:]


def compute_advantage(data: DataProto, adv_estimator, gamma=1.0, lam=1.0, num_repeat=1):
<<<<<<< HEAD
    """
    Compute the advantage and return for a given batch of data using the specified advantage estimator.

    Parameters:
    data (DataProto): The input data containing batches of values, responses, attention masks, and token-level rewards.
    adv_estimator (AdvantageEstimator): The advantage estimator to use. Options include GAE, GRPO, REINFORCE_PLUS_PLUS, REMAX, and RLOO.
    gamma (float, optional): Discount factor for future rewards. Default is 1.0.
    lam (float, optional): Smoothing parameter for GAE. Default is 1.0.
    num_repeat (int, optional): Number of times to repeat the computation. Default is 1.

    Returns:
    DataProto: The input data with computed advantages and returns added to the batch.
    
    Raises:
    NotImplementedError: If the specified advantage estimator is not implemented.
    """
=======
    # Back-compatible with trainers that do not compute response mask in fit
    if "response_mask" not in data.batch.keys():
        data.batch['response_mask'] = compute_response_mask(data)
>>>>>>> cc612dba
    # prepare response group
    # TODO: add other ways to estimate advantages
    if adv_estimator == AdvantageEstimator.GAE:
        values = data.batch['values']
        advantages, returns = core_algos.compute_gae_advantage_return(
            token_level_rewards=data.batch['token_level_rewards'],
            values=data.batch['values'],
            response_mask=data.batch['response_mask'],
            gamma=gamma,
            lam=lam)
        data.batch['advantages'] = advantages
        data.batch['returns'] = returns
    elif adv_estimator == AdvantageEstimator.GRPO:
        advantages, returns = core_algos.compute_grpo_outcome_advantage(
            token_level_rewards=data.batch['token_level_rewards'],
            response_mask=data.batch['response_mask'],
            index=data.non_tensor_batch['uid'])
        data.batch['advantages'] = advantages
        data.batch['returns'] = returns
    elif adv_estimator == AdvantageEstimator.REINFORCE_PLUS_PLUS:
        advantages, returns = core_algos.compute_reinforce_plus_plus_outcome_advantage(
            token_level_rewards=data.batch['token_level_rewards'],
            response_mask=data.batch['response_mask'],
            gamma=gamma)
        data.batch['advantages'] = advantages
        data.batch['returns'] = returns
    elif adv_estimator == AdvantageEstimator.REMAX:
        advantages, returns = core_algos.compute_remax_outcome_advantage(
            token_level_rewards=data.batch['token_level_rewards'],
            reward_baselines=data.batch['reward_baselines'],
            response_mask=data.batch['response_mask'])

        data.batch['advantages'] = advantages
        data.batch['returns'] = returns
    elif adv_estimator == AdvantageEstimator.RLOO:
        advantages, returns = core_algos.compute_rloo_outcome_advantage(
            token_level_rewards=data.batch['token_level_rewards'],
            response_mask=data.batch['response_mask'],
            index=data.non_tensor_batch['uid'])
        data.batch['advantages'] = advantages
        data.batch['returns'] = returns

    elif adv_estimator == AdvantageEstimator.DIFFICULTY:
        # NOTE: assuming that values is [bs, reponse_length]
        response_length = data.batch['responses'].shape[-1]
        token_level_rewards = data.batch['token_level_rewards']
        values = data.batch['values']
        attention_mask = data.batch['attention_mask']
        response_mask = attention_mask[:, -response_length:]
        with torch.no_grad():
            token_level_rewards = token_level_rewards.to(torch.bfloat16)
            response_length = token_level_rewards.shape[-1]
            returns = token_level_rewards.sum(dim=-1)
            scores = returns - values.mean(dim=-1)
            scores = scores.unsqueeze(-1).tile([1, response_length]) * response_mask
            returns = returns.unsqueeze(-1).tile([1, response_length]) * response_mask
            data.batch['advantages'] = scores
            data.batch['returns'] = returns

    else:
        raise NotImplementedError
    return data


@contextmanager
def _timer(name: str, timing_raw: Dict[str, float]):
    with Timer(name=name, logger=None) as timer:
        yield
    timing_raw[name] = timer.last


class RayPPOTrainer(object):
    """
    Note that this trainer runs on the driver process on a single CPU/GPU node.
    """

    # TODO: support each role have individual ray_worker_group_cls,
    # i.e., support different backend of different role
    def __init__(self,
                 config,
                 tokenizer,
                 role_worker_mapping: dict[Role, WorkerType],
                 resource_pool_manager: ResourcePoolManager,
                 ray_worker_group_cls: RayWorkerGroup = RayWorkerGroup,
                 processor=None,
                 reward_fn=None,
                 val_reward_fn=None):

        # assert torch.cuda.is_available(), 'cuda must be available on driver'

        self.tokenizer = tokenizer
        self.processor = processor
        self.config = config
        self.reward_fn = reward_fn
        self.val_reward_fn = val_reward_fn

        self.hybrid_engine = config.actor_rollout_ref.hybrid_engine
        assert self.hybrid_engine, 'Currently, only support hybrid engine'

        if self.hybrid_engine:
            assert Role.ActorRollout in role_worker_mapping, f'{role_worker_mapping.keys()=}'

        self.role_worker_mapping = role_worker_mapping
        self.resource_pool_manager = resource_pool_manager
        self.use_reference_policy = Role.RefPolicy in role_worker_mapping
        self.use_rm = Role.RewardModel in role_worker_mapping
        self.ray_worker_group_cls = ray_worker_group_cls
        self.validation_generations_logger = ValidationGenerationsLogger()

        # define in-reward KL control
        # kl loss control currently not suppoorted
        if config.algorithm.use_kl_in_reward:
            self.kl_ctrl_in_reward = core_algos.get_kl_controller(config.algorithm.kl_ctrl)

        if self.config.algorithm.adv_estimator in [AdvantageEstimator.GAE, AdvantageEstimator.DIFFICULTY]:
            self.use_critic = True
        elif self.config.algorithm.adv_estimator in [
                AdvantageEstimator.GRPO, AdvantageEstimator.REINFORCE_PLUS_PLUS, AdvantageEstimator.REMAX,
                AdvantageEstimator.RLOO
        ]:
            self.use_critic = False
        else:
            raise NotImplementedError

        self._validate_config()
        self._create_dataloader()

    def _validate_config(self):
        config = self.config

        # avoid add kl to reward in GRPO
        # note RLOO also includes kl in reward.
        if config.algorithm.adv_estimator in [AdvantageEstimator.GRPO, AdvantageEstimator.DIFFICULTY]:
            assert config.actor_rollout_ref.actor.use_kl_loss is True, 'GRPO separates kl loss from reward.'

        # number of GPUs total
        n_gpus = config.trainer.n_gpus_per_node * config.trainer.nnodes

        # 1. Check total batch size for data correctness
        assert config.data.train_batch_size % n_gpus == 0, \
            f"train_batch_size ({config.data.train_batch_size}) must be divisible by total n_gpus ({n_gpus})."

        # NOTE: even if n_gpus divides config.actor_rollout_ref.rollout.n, verl won't work (TODO: find the reason)
        # real_train_batch_size = config.data.train_batch_size * config.actor_rollout_ref.rollout.n
        # assert real_train_batch_size % n_gpus == 0, \
        #     f"real_train_batch_size ({real_train_batch_size}) must be divisible by total n_gpus ({n_gpus})."

        # A helper function to check "micro_batch_size" vs "micro_batch_size_per_gpu"
        # We throw an error if the user sets both. The new convention is "..._micro_batch_size_per_gpu".
        def check_mutually_exclusive(mbs, mbs_per_gpu, name: str):
            settings = {
                "actor_rollout_ref.actor": "micro_batch_size",
                "critic": "micro_batch_size",
                "reward_model": "micro_batch_size",
                "actor_rollout_ref.ref": "log_prob_micro_batch_size",
                "actor_rollout_ref.rollout": "log_prob_micro_batch_size",
            }

            if name in settings:
                param = settings[name]
                param_per_gpu = f"{param}_per_gpu"

                if mbs is None and mbs_per_gpu is None:
                    raise ValueError(
                        f"[{name}] Please set at least one of '{name}.{param}' or '{name}.{param_per_gpu}'.")

                if mbs is not None and mbs_per_gpu is not None:
                    raise ValueError(
                        f"[{name}] You have set both '{name}.{param}' AND '{name}.{param_per_gpu}'. "
                        f"Please remove '{name}.{param}' because only '*_{param_per_gpu}' is supported (the former is deprecated)."
                    )

        if not config.actor_rollout_ref.actor.use_dynamic_bsz:
            # actor: ppo_micro_batch_size vs. ppo_micro_batch_size_per_gpu
            check_mutually_exclusive(config.actor_rollout_ref.actor.ppo_micro_batch_size,
                                     config.actor_rollout_ref.actor.ppo_micro_batch_size_per_gpu,
                                     "actor_rollout_ref.actor")

            if self.use_reference_policy:
                # reference: log_prob_micro_batch_size vs. log_prob_micro_batch_size_per_gpu
                check_mutually_exclusive(config.actor_rollout_ref.ref.log_prob_micro_batch_size,
                                         config.actor_rollout_ref.ref.log_prob_micro_batch_size_per_gpu,
                                         "actor_rollout_ref.ref")

            #  The rollout section also has log_prob_micro_batch_size vs. log_prob_micro_batch_size_per_gpu
            check_mutually_exclusive(config.actor_rollout_ref.rollout.log_prob_micro_batch_size,
                                     config.actor_rollout_ref.rollout.log_prob_micro_batch_size_per_gpu,
                                     "actor_rollout_ref.rollout")

        if self.use_critic and not config.critic.use_dynamic_bsz:
            # Check for critic micro-batch size conflicts
            check_mutually_exclusive(config.critic.ppo_micro_batch_size, config.critic.ppo_micro_batch_size_per_gpu,
                                     "critic")

        # Check for reward model micro-batch size conflicts
        if config.reward_model.enable and not config.reward_model.use_dynamic_bsz:
            check_mutually_exclusive(config.reward_model.micro_batch_size, config.reward_model.micro_batch_size_per_gpu,
                                     "reward_model")

        # Actor
        # check if train_batch_size is larger than ppo_mini_batch_size
        # if NOT dynamic_bsz, we must ensure:
        #    ppo_mini_batch_size is divisible by ppo_micro_batch_size
        #    ppo_micro_batch_size * sequence_parallel_size >= n_gpus
        if not config.actor_rollout_ref.actor.use_dynamic_bsz:
            assert config.data.train_batch_size >= config.actor_rollout_ref.actor.ppo_mini_batch_size
            sp_size = config.actor_rollout_ref.actor.get('ulysses_sequence_parallel_size', 1)
            if config.actor_rollout_ref.actor.ppo_micro_batch_size is not None:
                assert config.actor_rollout_ref.actor.ppo_mini_batch_size % config.actor_rollout_ref.actor.ppo_micro_batch_size == 0
                assert config.actor_rollout_ref.actor.ppo_micro_batch_size * sp_size >= n_gpus

        if config.algorithm.use_kl_in_reward and config.actor_rollout_ref.actor.use_kl_loss:
            print(f"NOTICE: You have both enabled in-reward kl and kl loss.")

        # critic
        if self.use_critic and not config.critic.use_dynamic_bsz:
            assert config.data.train_batch_size >= config.critic.ppo_mini_batch_size
            sp_size = config.critic.get('ulysses_sequence_parallel_size', 1)
            if config.critic.ppo_micro_batch_size is not None:
                assert config.critic.ppo_mini_batch_size % config.critic.ppo_micro_batch_size == 0
                assert config.critic.ppo_micro_batch_size * sp_size >= n_gpus

        # Check if use_remove_padding is enabled when using sequence parallelism for fsdp
        if config.actor_rollout_ref.actor.strategy == 'fsdp':
            if config.actor_rollout_ref.actor.get('ulysses_sequence_parallel_size', 1) > 1 or \
                    config.actor_rollout_ref.ref.get('ulysses_sequence_parallel_size', 1) > 1:
                assert config.actor_rollout_ref.model.use_remove_padding, \
                    "When using sequence parallelism for actor/ref policy, you must enable `use_remove_padding`."

        if self.use_critic and config.critic.strategy == 'fsdp':
            if config.critic.get('ulysses_sequence_parallel_size', 1) > 1:
                assert config.critic.model.use_remove_padding, \
                    "When using sequence parallelism for critic, you must enable `use_remove_padding`."

        if config.data.get('val_batch_size', None) is not None:
            print(
                f"WARNING: val_batch_size is deprecated. Validation datasets are sent to inference engines as a whole batch, which will schedule the memory themselves."
            )

        # check eval config
        if config.actor_rollout_ref.rollout.val_kwargs.do_sample:
            assert config.actor_rollout_ref.rollout.temperature > 0, \
                "validation gen temperature should be greater than 0 when enabling do_sample"

        print("[validate_config] All configuration checks passed successfully!")

    def _create_dataloader(self):
        # TODO: we have to make sure the batch size is divisible by the dp size
        # self.train_dataset = RLHFDataset(parquet_files=self.config.data.train_files,
        #                                  tokenizer=self.tokenizer,
        #                                  prompt_key=self.config.data.prompt_key,
        #                                  max_prompt_length=self.config.data.max_prompt_length,
        #                                  filter_prompts=True,
        #                                  return_raw_chat=self.config.data.get('return_raw_chat', False),
        #                                  truncation='error')
        self.train_dataset = MathQuestionAnswerDataset(parquet_files=self.config.data.train_files,
                                                       tokenizer=self.tokenizer,
                                                       prompt_key=self.config.data.prompt_key,
                                                       answer_key=self.config.data.answer_key,
                                                       max_prompt_length=self.config.data.max_prompt_length,)
        # use sampler for better ckpt resume
        if self.config.data.shuffle:
            train_dataloader_generator = torch.Generator()
            train_dataloader_generator.manual_seed(self.config.data.get('seed', 1))
            sampler = RandomSampler(data_source=self.train_dataset, generator=train_dataloader_generator)
        else:
            sampler = SequentialSampler(data_source=self.train_dataset)

        self.train_dataloader = StatefulDataLoader(dataset=self.train_dataset,
                                                   batch_size=self.config.data.train_batch_size,
                                                   num_workers=8,
                                                   drop_last=True,
                                                   collate_fn=collate_fn,
                                                   sampler=sampler)

        # self.val_dataset = RLHFDataset(parquet_files=self.config.data.val_files,
        #                                tokenizer=self.tokenizer,
        #                                prompt_key=self.config.data.prompt_key,
        #                                max_prompt_length=self.config.data.max_prompt_length,
        #                                filter_prompts=True,
        #                                return_raw_chat=self.config.data.get('return_raw_chat', False),
        #                                truncation='error')
        self.val_dataset = MathQuestionAnswerDataset(parquet_files=self.config.data.val_files,
                                                     tokenizer=self.tokenizer,
                                                     prompt_key=self.config.data.prompt_key,
                                                     answer_key=self.config.data.answer_key,
                                                     max_prompt_length=self.config.data.max_prompt_length,)
        self.val_dataloader = StatefulDataLoader(
            dataset=self.val_dataset,
            # Validation datasets are sent to inference engines as a whole batch,
            # which will schedule the memory themselves.
            batch_size=len(self.val_dataset),
            num_workers=8,
            shuffle=False,
            drop_last=False,
            collate_fn=collate_fn)

        assert len(self.train_dataloader) >= 1
        assert len(
            self.val_dataloader
        ) == 1, "Validation dataloader must have a single batch, which inference engines will schedule the memory themselves."

        print(f'Size of train dataloader: {len(self.train_dataloader)}')

        # inject total_training_steps to actor/critic optim_config. This is hacky.
        total_training_steps = len(self.train_dataloader) * self.config.trainer.total_epochs

        if self.config.trainer.total_training_steps is not None:
            total_training_steps = self.config.trainer.total_training_steps

        self.total_training_steps = total_training_steps
        print(f'Total training steps: {self.total_training_steps}')

        # once struct mode is enabled, we cannot add new keys to the config, only modify existing keys
        OmegaConf.set_struct(self.config, True)

        with open_dict(self.config):
            self.config.actor_rollout_ref.actor.optim.total_training_steps = total_training_steps
            self.config.critic.optim.total_training_steps = total_training_steps

    def _maybe_log_val_generations(self, inputs, outputs, scores):
        """Log a table of validation samples to the configured logger (wandb or swanlab)"""

        generations_to_log = self.config.trainer.log_val_generations

        if generations_to_log == 0:
            return

        import numpy as np

        # Create tuples of (input, output, score) and sort by input text
        samples = list(zip(inputs, outputs, scores))
        # samples.sort(key=lambda x: x[0])  # Sort by input text

        # Use fixed random seed for deterministic shuffling
        # rng = np.random.RandomState(42)
        # rng.shuffle(samples)

        # Take first N samples after shuffling
        samples = samples[:generations_to_log]

        # Log to each configured logger
        self.validation_generations_logger.log(self.config.trainer.logger, samples, self.global_steps)

    def _validate(self):
        reward_tensor_lst = []
        data_source_lst = []

        # Lists to collect samples for the table
        sample_inputs = []
        sample_outputs = []
        sample_scores = []

        for test_data in self.val_dataloader:
            test_batch = DataProto.from_single_dict(test_data)

            # repeat test batch
            test_batch = test_batch.repeat(repeat_times=self.config.actor_rollout_ref.rollout.val_kwargs.n,
                                           interleave=True)

            # we only do validation on rule-based rm
            if self.config.reward_model.enable and test_batch[0].non_tensor_batch['reward_model']['style'] == 'model':
                return {}

            # Store original inputs
            input_ids = test_batch.batch['input_ids']
            input_texts = [self.tokenizer.decode(ids, skip_special_tokens=True) for ids in input_ids]
            sample_inputs.extend(input_texts)

            if 'multi_modal_inputs' in test_batch.non_tensor_batch.keys():
                test_gen_batch = test_batch.pop(
                    batch_keys=['input_ids', 'attention_mask', 'position_ids'],
                    non_tensor_batch_keys=['raw_prompt_ids', 'multi_modal_data', 'multi_modal_inputs'],
                )
            else:
                test_gen_batch = test_batch.pop(
                    batch_keys=['input_ids', 'attention_mask', 'position_ids'],
                    non_tensor_batch_keys=['raw_prompt_ids'],
                )

            test_gen_batch.meta_info = {
                'eos_token_id': self.tokenizer.eos_token_id,
                'pad_token_id': self.tokenizer.pad_token_id,
                'recompute_log_prob': False,
                'do_sample': self.config.actor_rollout_ref.rollout.val_kwargs.do_sample,
                'validate': True,
            }
            print(f'test_gen_batch meta info: {test_gen_batch.meta_info}')

            # pad to be divisible by dp_size
            test_gen_batch_padded, pad_size = pad_dataproto_to_divisor(test_gen_batch, self.actor_rollout_wg.world_size)
            test_output_gen_batch_padded = self.actor_rollout_wg.generate_sequences(test_gen_batch_padded)

            # unpad
            test_output_gen_batch = unpad_dataproto(test_output_gen_batch_padded, pad_size=pad_size)
            print('validation generation end')

            # Store generated outputs
            output_ids = test_output_gen_batch.batch['responses']
            output_texts = [self.tokenizer.decode(ids, skip_special_tokens=True) for ids in output_ids]
            sample_outputs.extend(output_texts)

            test_batch = test_batch.union(test_output_gen_batch)

            # evaluate using reward_function
            reward_tensor = self.val_reward_fn(test_batch)

            # Store scores
            scores = reward_tensor.sum(-1).cpu().tolist()
            sample_scores.extend(scores)

            reward_tensor_lst.append(reward_tensor)
            data_source_lst.append(test_batch.non_tensor_batch.get('data_source', ['unknown'] * reward_tensor.shape[0]))

        self._maybe_log_val_generations(inputs=sample_inputs, outputs=sample_outputs, scores=sample_scores)

        reward_tensor = torch.cat(reward_tensor_lst, dim=0).sum(-1).cpu()  # (batch_size,)
        data_sources = np.concatenate(data_source_lst, axis=0)

        # evaluate test_score based on data source
        data_source_reward = {}
        for i in range(reward_tensor.shape[0]):
            data_source = data_sources[i]
            if data_source not in data_source_reward:
                data_source_reward[data_source] = []
            data_source_reward[data_source].append(reward_tensor[i].item())

        metric_dict = {}
        for data_source, rewards in data_source_reward.items():
            metric_dict[f'val/test_score/{data_source}'] = np.mean(rewards)

        return metric_dict

    def init_workers(self):
        """Init resource pool and worker group"""
        self.resource_pool_manager.create_resource_pool()

        self.resource_pool_to_cls = {pool: {} for pool in self.resource_pool_manager.resource_pool_dict.values()}

        # create actor and rollout
        if self.hybrid_engine:
            resource_pool = self.resource_pool_manager.get_resource_pool(Role.ActorRollout)
            actor_rollout_cls = RayClassWithInitArgs(cls=self.role_worker_mapping[Role.ActorRollout],
                                                     config=self.config.actor_rollout_ref,
                                                     role='actor_rollout')
            self.resource_pool_to_cls[resource_pool]['actor_rollout'] = actor_rollout_cls
        else:
            raise NotImplementedError

        # create critic
        if self.use_critic:
            resource_pool = self.resource_pool_manager.get_resource_pool(Role.Critic)
            critic_cls = RayClassWithInitArgs(cls=self.role_worker_mapping[Role.Critic], config=self.config.critic)
            self.resource_pool_to_cls[resource_pool]['critic'] = critic_cls

        # create reference policy if needed
        if self.use_reference_policy:
            resource_pool = self.resource_pool_manager.get_resource_pool(Role.RefPolicy)
            ref_policy_cls = RayClassWithInitArgs(self.role_worker_mapping[Role.RefPolicy],
                                                  config=self.config.actor_rollout_ref,
                                                  role='ref')
            self.resource_pool_to_cls[resource_pool]['ref'] = ref_policy_cls

        # create a reward model if reward_fn is None
        if self.use_rm:
            # we create a RM here
            resource_pool = self.resource_pool_manager.get_resource_pool(Role.RewardModel)
            rm_cls = RayClassWithInitArgs(self.role_worker_mapping[Role.RewardModel], config=self.config.reward_model)
            self.resource_pool_to_cls[resource_pool]['rm'] = rm_cls

        # initialize WorkerGroup
        # NOTE: if you want to use a different resource pool for each role, which can support different parallel size,
        # you should not use `create_colocated_worker_cls`. Instead, directly pass different resource pool to different worker groups.
        # See https://github.com/volcengine/verl/blob/master/examples/ray/tutorial.ipynb for more information.
        all_wg = {}
        self.wg_dicts = []
        for resource_pool, class_dict in self.resource_pool_to_cls.items():
            # NOTE: merge classes sharing the same resource into 1 class
            worker_dict_cls = create_colocated_worker_cls(class_dict=class_dict)
            # NOTE: ray_worker_group_cls is RayWorkerGroup by default

            wg_dict = self.ray_worker_group_cls(resource_pool=resource_pool, ray_cls_with_init=worker_dict_cls)
            spawn_wg = wg_dict.spawn(prefix_set=class_dict.keys())
            all_wg.update(spawn_wg)
            # keep the referece of WorkerDict to support ray >= 2.31. Ref: https://github.com/ray-project/ray/pull/45699
            self.wg_dicts.append(wg_dict)

        if self.use_critic:
            self.critic_wg = all_wg['critic']
            self.critic_wg.init_model()

        if self.use_reference_policy:
            self.ref_policy_wg = all_wg['ref']
            self.ref_policy_wg.init_model()

        if self.use_rm:
            self.rm_wg = all_wg['rm']
            self.rm_wg.init_model()

        # we should create rollout at the end so that vllm can have a better estimation of kv cache memory
        self.actor_rollout_wg = all_wg['actor_rollout']
        self.actor_rollout_wg.init_model()

    def _save_checkpoint(self):
        # path: given_path + `/global_step_{global_steps}` + `/actor`
        local_global_step_folder = os.path.join(self.config.trainer.default_local_dir,
                                                f'global_step_{self.global_steps}')

        print(f'local_global_step_folder: {local_global_step_folder}')
        actor_local_path = os.path.join(local_global_step_folder, 'actor')

        actor_remote_path = None if self.config.trainer.default_hdfs_dir is None else os.path.join(
            self.config.trainer.default_hdfs_dir, f'global_step_{self.global_steps}', 'actor')

        remove_previous_ckpt_in_save = self.config.trainer.get('remove_previous_ckpt_in_save', False)
        if remove_previous_ckpt_in_save:
            print(
                'Warning: remove_previous_ckpt_in_save is deprecated, set max_actor_ckpt_to_keep=1 and max_critic_ckpt_to_keep=1 instead'
            )
        max_actor_ckpt_to_keep = self.config.trainer.get('max_actor_ckpt_to_keep',
                                                         None) if not remove_previous_ckpt_in_save else 1
        max_critic_ckpt_to_keep = self.config.trainer.get('max_critic_ckpt_to_keep',
                                                          None) if not remove_previous_ckpt_in_save else 1

        self.actor_rollout_wg.save_checkpoint(actor_local_path,
                                              actor_remote_path,
                                              self.global_steps,
                                              max_ckpt_to_keep=max_actor_ckpt_to_keep)

        if self.use_critic:
            critic_local_path = os.path.join(local_global_step_folder, 'critic')
            critic_remote_path = None if self.config.trainer.default_hdfs_dir is None else os.path.join(
                self.config.trainer.default_hdfs_dir, f'global_step_{self.global_steps}', 'critic')
            self.critic_wg.save_checkpoint(critic_local_path,
                                           critic_remote_path,
                                           self.global_steps,
                                           max_ckpt_to_keep=max_critic_ckpt_to_keep)

        # save dataloader
        dataloader_local_path = os.path.join(local_global_step_folder, 'data.pt')
        dataloader_state_dict = self.train_dataloader.state_dict()
        torch.save(dataloader_state_dict, dataloader_local_path)

        # latest checkpointed iteration tracker (for atomic usage)
        local_latest_checkpointed_iteration = os.path.join(self.config.trainer.default_local_dir,
                                                           'latest_checkpointed_iteration.txt')
        with open(local_latest_checkpointed_iteration, 'w') as f:
            f.write(str(self.global_steps))

    def _load_checkpoint(self):
        if self.config.trainer.resume_mode == 'disable':
            return 0

        # load from hdfs
        if self.config.trainer.default_hdfs_dir is not None:
            raise NotImplementedError('load from hdfs is not implemented yet')
        else:
            checkpoint_folder = self.config.trainer.default_local_dir  # TODO: check path
            if not os.path.isabs(checkpoint_folder):
                working_dir = os.getcwd()
                checkpoint_folder = os.path.join(working_dir, checkpoint_folder)
            global_step_folder = find_latest_ckpt_path(checkpoint_folder)  # None if no latest

        # find global_step_folder
        if self.config.trainer.resume_mode == 'auto':
            if global_step_folder is None:
                print('Training from scratch')
                return 0
        else:
            if self.config.trainer.resume_mode == "resume_path":
                assert isinstance(self.config.trainer.resume_from_path, str), "resume ckpt must be str type"
                assert 'global_step_' in self.config.trainer.resume_from_path, "resume ckpt must specify the global_steps"
                global_step_folder = self.config.trainer.resume_from_path
                if not os.path.isabs(global_step_folder):
                    working_dir = os.getcwd()
                    global_step_folder = os.path.join(working_dir, global_step_folder)
        print(f'Load from checkpoint folder: {global_step_folder}')
        # set global step
        self.global_steps = int(global_step_folder.split('global_step_')[-1])

        print(f'Setting global step to {self.global_steps}')
        print(f'Resuming from {global_step_folder}')

        actor_path = os.path.join(global_step_folder, 'actor')
        critic_path = os.path.join(global_step_folder, 'critic')
        # load actor
        self.actor_rollout_wg.load_checkpoint(actor_path,
                                              del_local_after_load=self.config.trainer.del_local_ckpt_after_load)
        # load critic
        if self.use_critic:
            self.critic_wg.load_checkpoint(critic_path,
                                           del_local_after_load=self.config.trainer.del_local_ckpt_after_load)

        # load dataloader,
        # TODO: from remote not implemented yet
        dataloader_local_path = os.path.join(global_step_folder, 'data.pt')
        if os.path.exists(dataloader_local_path):
            dataloader_state_dict = torch.load(dataloader_local_path, weights_only=False)
            self.train_dataloader.load_state_dict(dataloader_state_dict)
        else:
            print(f"Warning: No dataloader state found at {dataloader_local_path}, will start from scratch")

    def _balance_batch(self, batch: DataProto, metrics, logging_prefix='global_seqlen'):
        """Reorder the data on single controller such that each dp rank gets similar total tokens"""
        attention_mask = batch.batch['attention_mask']
        batch_size = attention_mask.shape[0]
        global_seqlen_lst = batch.batch['attention_mask'].view(batch_size, -1).sum(-1).tolist()  # (train_batch_size,)
        world_size = self.actor_rollout_wg.world_size
        global_partition_lst = get_seqlen_balanced_partitions(global_seqlen_lst,
                                                              k_partitions=world_size,
                                                              equal_size=True)
        # reorder based on index. The data will be automatically equally partitioned by dispatch function
        global_idx = torch.tensor([j for partition in global_partition_lst for j in partition])
        batch.reorder(global_idx)
        global_balance_stats = log_seqlen_unbalance(seqlen_list=global_seqlen_lst,
                                                    partitions=global_partition_lst,
                                                    prefix=logging_prefix)
        metrics.update(global_balance_stats)

    def fit(self):
        """
        The training loop of PPO.
        The driver process only need to call the compute functions of the worker group through RPC to construct the PPO dataflow.
        The light-weight advantage computation is done on the driver process.
        """
        from verl.utils.tracking import Tracking
        from omegaconf import OmegaConf

        logger = Tracking(project_name=self.config.trainer.project_name,
                          experiment_name=self.config.trainer.experiment_name,
                          default_backend=self.config.trainer.logger,
                          config=OmegaConf.to_container(self.config, resolve=True))

        self.global_steps = 0

        # load checkpoint before doing anything
        self._load_checkpoint()

        # perform validation before training
        # currently, we only support validation using the reward_function.
        if self.val_reward_fn is not None and self.config.trainer.get('val_before_train', True):
            val_metrics = self._validate()
            pprint(f'Initial validation metrics: {val_metrics}')
            logger.log(data=val_metrics, step=self.global_steps)
            if self.config.trainer.get('val_only', False):
                return

        # add tqdm
        progress_bar = tqdm(total=self.total_training_steps, initial=self.global_steps, desc="Training Progress")

        # we start from step 1
        self.global_steps += 1
        last_val_metrics = None

        for epoch in range(self.config.trainer.total_epochs):
            for batch_dict in self.train_dataloader:
                metrics = {}
                timing_raw = {}

                batch: DataProto = DataProto.from_single_dict(batch_dict)

                # pop those keys for generation
                if 'multi_modal_inputs' in batch.non_tensor_batch.keys():
                    gen_batch = batch.pop(
                        batch_keys=['input_ids', 'attention_mask', 'position_ids'],
                        non_tensor_batch_keys=['raw_prompt_ids', 'multi_modal_data', 'multi_modal_inputs'],
                    )
                else:
                    gen_batch = batch.pop(
                        batch_keys=['input_ids', 'attention_mask', 'position_ids'],
                        non_tensor_batch_keys=['raw_prompt_ids'],
                    )

                is_last_step = self.global_steps >= self.total_training_steps

                with _timer('step', timing_raw):
                    ##########################################
                    # region: generate rollouts
                    ##########################################
                    with _timer('gen', timing_raw):
                        gen_batch_output = self.actor_rollout_wg.generate_sequences(gen_batch)
                    # endregion
                    ##########################################

                    if self.config.algorithm.adv_estimator == AdvantageEstimator.REMAX:
                        with _timer('gen_max', timing_raw):
                            gen_baseline_batch = deepcopy(gen_batch)
                            gen_baseline_batch.meta_info['do_sample'] = False
                            gen_baseline_output = self.actor_rollout_wg.generate_sequences(gen_baseline_batch)

                            batch = batch.union(gen_baseline_output)
                            reward_baseline_tensor = self.reward_fn(batch)
                            reward_baseline_tensor = reward_baseline_tensor.sum(dim=-1)

                            batch.pop(batch_keys=list(gen_baseline_output.batch.keys()))

                            batch.batch['reward_baselines'] = reward_baseline_tensor

                            del gen_baseline_batch, gen_baseline_output

                    batch.non_tensor_batch['uid'] = np.array([str(uuid.uuid4()) for _ in range(len(batch.batch))],
                                                             dtype=object)
                    # repeat to align with repeated responses in rollout
                    batch = batch.repeat(repeat_times=self.config.actor_rollout_ref.rollout.n, interleave=True)
                    batch = batch.union(gen_batch_output)

                    batch.batch['response_mask'] = compute_response_mask(batch)
                    # balance the number of valid tokens on each dp rank.
                    # Note that this breaks the order of data inside the batch.
                    # Please take care when you implement group based adv computation such as GRPO and rloo
                    if self.config.trainer.balance_batch:
                        self._balance_batch(batch, metrics=metrics)

                    # compute global_valid tokens
                    batch.meta_info['global_token_num'] = torch.sum(batch.batch['attention_mask'], dim=-1).tolist()

                    # recompute old_log_probs
                    # TODO: why not take log_probs from vllm?
                    with _timer('old_log_prob', timing_raw):
                        old_log_prob = self.actor_rollout_wg.compute_log_prob(batch)
                        batch = batch.union(old_log_prob)

                    if self.use_reference_policy:
                        # compute reference log_prob
                        with _timer('ref', timing_raw):
                            ref_log_prob = self.ref_policy_wg.compute_ref_log_prob(batch)
                            batch = batch.union(ref_log_prob)

                    # compute values
                    if self.use_critic:
                        with _timer('values', timing_raw):
                            values = self.critic_wg.compute_values(batch)
                            batch = batch.union(values)

                    with _timer('adv', timing_raw):
                        # compute scores. Support both model and function-based.
                        # We first compute the scores using reward model. Then, we call reward_fn to combine
                        # the results from reward model and rule-based results.
                        if self.use_rm:
                            # we first compute reward model score
                            reward_tensor = self.rm_wg.compute_rm_score(batch)
                            batch = batch.union(reward_tensor)

                        # we combine with rule-based rm
                        # NOTE: reward_tensor simply has a single reward at the last token.
                        reward_tensor = self.reward_fn(batch)
                        batch.batch['token_level_scores'] = reward_tensor

                        # compute rewards. apply_kl_penalty if available
<<<<<<< HEAD
                        # NOTE: kl penalty modifies the token_level_scores.
                        # before: each token has the same reward.
                        # after: each token may have different reward.
                        if not self.config.actor_rollout_ref.actor.get('use_kl_loss', False):
=======
                        if self.config.algorithm.use_kl_in_reward:
>>>>>>> cc612dba
                            batch, kl_metrics = apply_kl_penalty(batch,
                                                                 kl_ctrl=self.kl_ctrl_in_reward,
                                                                 kl_penalty=self.config.algorithm.kl_penalty)
                            metrics.update(kl_metrics)
                        else:
                            batch.batch['token_level_rewards'] = batch.batch['token_level_scores']

                        # compute advantages, executed on the driver process
                        batch = compute_advantage(batch,
                                                  adv_estimator=self.config.algorithm.adv_estimator,
                                                  gamma=self.config.algorithm.gamma,
                                                  lam=self.config.algorithm.lam,
                                                  num_repeat=self.config.actor_rollout_ref.rollout.n)

                    # update critic
                    if self.use_critic:
                        with _timer('update_critic', timing_raw):
                            critic_output = self.critic_wg.update_critic(batch)
                        critic_output_metrics = reduce_metrics(critic_output.meta_info['metrics'])
                        metrics.update(critic_output_metrics)

                    # implement critic warmup
                    if self.config.trainer.critic_warmup <= self.global_steps:
                        # update actor
                        with _timer('update_actor', timing_raw):
                            actor_output = self.actor_rollout_wg.update_actor(batch)
                        actor_output_metrics = reduce_metrics(actor_output.meta_info['metrics'])
                        metrics.update(actor_output_metrics)

                    # validate
                    if self.val_reward_fn is not None and self.config.trainer.test_freq > 0 and \
                        (is_last_step or  self.global_steps % self.config.trainer.test_freq == 0):
                        with _timer('testing', timing_raw):
                            val_metrics: dict = self._validate()
                            if is_last_step:
                                last_val_metrics = val_metrics
                        metrics.update(val_metrics)

                    if self.config.trainer.save_freq > 0 and ( is_last_step or \
                            self.global_steps % self.config.trainer.save_freq == 0):
                        with _timer('save_checkpoint', timing_raw):
                            self._save_checkpoint()

                # collect metrics
                metrics.update(compute_data_metrics(batch=batch, use_critic=self.use_critic))
                metrics.update(compute_timing_metrics(batch=batch, timing_raw=timing_raw))
                # TODO: implement actual tflpo and theoretical tflpo
                n_gpus = self.resource_pool_manager.get_n_gpus()
                metrics.update(compute_throughout_metrics(batch=batch, timing_raw=timing_raw, n_gpus=n_gpus))

                # for comparison with openrlhf
                metrics.update({
                    'train/return': metrics['critic/returns/mean'],
                    'train/response_length': metrics['response_length/mean'], 
                    'train/reward': metrics['critic/rewards/mean'],
                    'train/actor_lr': metrics['actor/lr'],
                    'train/critic_lr': metrics['critic/lr'],
                    'train/policy_loss': metrics['actor/pg_loss'],
                    'train/critic_loss': metrics['critic/vf_loss'],
                    'train/kl': metrics['actor/ppo_kl'],
                })

                if self.use_critic:
                    metrics.update({
                        'train/values': metrics['critic/values/mean'],
                    })

                # TODO: make a canonical logger that supports various backend
                logger.log(data=metrics, step=self.global_steps)

                if is_last_step:
                    pprint(f'Final validation metrics: {last_val_metrics}')
                    progress_bar.close()
                    return

                progress_bar.update(1)
                self.global_steps += 1<|MERGE_RESOLUTION|>--- conflicted
+++ resolved
@@ -172,7 +172,6 @@
 
 
 def compute_advantage(data: DataProto, adv_estimator, gamma=1.0, lam=1.0, num_repeat=1):
-<<<<<<< HEAD
     """
     Compute the advantage and return for a given batch of data using the specified advantage estimator.
 
@@ -189,11 +188,9 @@
     Raises:
     NotImplementedError: If the specified advantage estimator is not implemented.
     """
-=======
     # Back-compatible with trainers that do not compute response mask in fit
     if "response_mask" not in data.batch.keys():
         data.batch['response_mask'] = compute_response_mask(data)
->>>>>>> cc612dba
     # prepare response group
     # TODO: add other ways to estimate advantages
     if adv_estimator == AdvantageEstimator.GAE:
@@ -943,14 +940,10 @@
                         batch.batch['token_level_scores'] = reward_tensor
 
                         # compute rewards. apply_kl_penalty if available
-<<<<<<< HEAD
                         # NOTE: kl penalty modifies the token_level_scores.
                         # before: each token has the same reward.
                         # after: each token may have different reward.
-                        if not self.config.actor_rollout_ref.actor.get('use_kl_loss', False):
-=======
                         if self.config.algorithm.use_kl_in_reward:
->>>>>>> cc612dba
                             batch, kl_metrics = apply_kl_penalty(batch,
                                                                  kl_ctrl=self.kl_ctrl_in_reward,
                                                                  kl_penalty=self.config.algorithm.kl_penalty)
