--- conflicted
+++ resolved
@@ -371,12 +371,9 @@
             the fraction of policy gradient loss being clipped
         ppo_kl: (float)
             the estimated KL divergence between the latest updating policy and the old sampling policy
-<<<<<<< HEAD
             (a debug metric for ratio e.g. should be 0 at epoch start and close to 0)
-=======
         pg_clipfrac_lower: (float)
             the fraction of policy gradient loss being clipped when the advantage is negative
->>>>>>> cc6dd901
     """
     assert clip_ratio_c > 1.0, f"The lower bound of the clip_ratio_c for dual-clip PPO should be greater than 1.0, but get the value: {clip_ratio_c}."
 
