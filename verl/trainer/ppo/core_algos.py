# Copyright 2024 Bytedance Ltd. and/or its affiliates
# Copyright 2022 The HuggingFace Team. All rights reserved.
#
# Licensed under the Apache License, Version 2.0 (the "License");
# you may not use this file except in compliance with the License.
# You may obtain a copy of the License at
#
#     http://www.apache.org/licenses/LICENSE-2.0
#
# Unless required by applicable law or agreed to in writing, software
# distributed under the License is distributed on an "AS IS" BASIS,
# WITHOUT WARRANTIES OR CONDITIONS OF ANY KIND, either express or implied.
# See the License for the specific language governing permissions and
# limitations under the License.
"""
Core functions to implement PPO algorithms.
The function implemented in this file should be used by trainer with different distributed strategies to
implement PPO
"""

import numpy as np
import torch
from collections import defaultdict

import verl.utils.torch_functional as verl_F


class AdaptiveKLController:
    """
    Adaptive KL controller described in the paper:
    https://arxiv.org/pdf/1909.08593.pdf
    """

    def __init__(self, init_kl_coef, target_kl, horizon):
        self.value = init_kl_coef
        self.target = target_kl
        self.horizon = horizon

    def update(self, current_kl, n_steps):
        target = self.target
        proportional_error = np.clip(current_kl / target - 1, -0.2, 0.2)
        mult = 1 + proportional_error * n_steps / self.horizon
        self.value *= mult


class FixedKLController:
    """Fixed KL controller."""

    def __init__(self, kl_coef):
        self.value = kl_coef

    def update(self, current_kl, n_steps):
        pass


def get_kl_controller(kl_ctrl):
    if kl_ctrl.type == 'fixed':
        return FixedKLController(kl_coef=kl_ctrl.kl_coef)
    elif kl_ctrl.type == 'adaptive':
        assert kl_ctrl.horizon > 0, f'horizon must be larger than 0. Got {kl_ctrl.horizon}'
        return AdaptiveKLController(init_kl_coef=kl_ctrl.kl_coef, target_kl=kl_ctrl.target_kl, horizon=kl_ctrl.horizon)
    else:
        raise NotImplementedError


def compute_gae_advantage_return(token_level_rewards: torch.Tensor, values: torch.Tensor, response_mask: torch.Tensor,
                                 gamma: torch.Tensor, lam: torch.Tensor):
    """Adapted from https://github.com/huggingface/trl/blob/main/trl/trainer/ppo_trainer.py

    Args:
        token_level_rewards: `(torch.Tensor)`
            shape: (bs, response_length)
        values: `(torch.Tensor)`
            shape: (bs, response_length)
        response_mask: `(torch.Tensor)`
            shape: (bs, response_length). [EOS] mask. The token after [EOS] have mask zero.
        gamma: `(float)`
            discounted factor used in RL
        lam: `(float)`
            lambda value when computing Generalized Advantage Estimation (https://arxiv.org/abs/1506.02438)

    Returns:
        advantages: `(torch.Tensor)`
            shape: (bs, response_length)
        Returns: `(torch.Tensor)`
            shape: (bs, response_length)

    """
    with torch.no_grad():
        lastgaelam = 0
        advantages_reversed = []
        gen_len = token_level_rewards.shape[-1]

        for t in reversed(range(gen_len)):
            nextvalues = values[:, t + 1] if t < gen_len - 1 else 0.0
            delta = token_level_rewards[:, t] + gamma * nextvalues - values[:, t]
            lastgaelam = delta + gamma * lam * lastgaelam
            advantages_reversed.append(lastgaelam)
        advantages = torch.stack(advantages_reversed[::-1], dim=1)

        returns = advantages + values
        advantages = verl_F.masked_whiten(advantages, response_mask)
    return advantages, returns


# NOTE(sgm): this implementation only consider outcome supervision, where the reward is a scalar.
def compute_grpo_outcome_advantage(token_level_rewards: torch.Tensor,
                                   response_mask: torch.Tensor,
                                   index: torch.Tensor,
                                   epsilon: float = 1e-6):
    """
    Compute advantage for GRPO, operating only on Outcome reward 
    (with only one scalar reward for each response).
    Args:
        token_level_rewards: `(torch.Tensor)`
            shape: (bs, response_length)
        response_mask: `(torch.Tensor)`
            shape: (bs, response_length)
    
    Returns:
        advantages: `(torch.Tensor)`
            shape: (bs, response_length)
        Returns: `(torch.Tensor)`
            shape: (bs, response_length)
    """
    response_length = token_level_rewards.shape[-1]
    scores = token_level_rewards.sum(dim=-1)

    id2score = defaultdict(list)
    id2mean = {}
    id2std = {}

    with torch.no_grad():
        bsz = scores.shape[0]
        for i in range(bsz):
            id2score[index[i]].append(scores[i])
        for idx in id2score:
            if len(id2score[idx]) == 1:
                id2mean[idx] = torch.tensor(0.0)
                id2std[idx] = torch.tensor(1.0)
            elif len(id2score[idx]) > 1:
                id2mean[idx] = torch.mean(torch.tensor(id2score[idx]))
                id2std[idx] = torch.std(torch.tensor([id2score[idx]]))
            else:
                raise ValueError(f"no score in prompt index: {idx}")
        for i in range(bsz):
            scores[i] = (scores[i] - id2mean[index[i]]) / (id2std[index[i]] + epsilon)
        scores = scores.unsqueeze(-1).tile([1, response_length]) * response_mask

    return scores, scores


def compute_rloo_outcome_advantage(token_level_rewards: torch.Tensor,
                                   response_mask: torch.Tensor,
                                   index: torch.Tensor,
                                   epsilon: float = 1e-6):
    """
    Compute advantage for RLOO based on https://arxiv.org/abs/2402.14740
    Args:
        token_level_rewards: `(torch.Tensor)`
            shape: (bs, response_length)
        response_mask: `(torch.Tensor)`
            shape: (bs, response_length)

    Returns:
        advantages: `(torch.Tensor)`
            shape: (bs, response_length)
        Returns: `(torch.Tensor)`
            shape: (bs, response_length)
    """
    response_length = token_level_rewards.shape[-1]
    scores = token_level_rewards.sum(dim=-1)

    id2score = defaultdict(list)
    id2mean = {}

    with torch.no_grad():
        bsz = scores.shape[0]
        for i in range(bsz):
            id2score[index[i]].append(scores[i])
        for idx in id2score:
            if len(id2score[idx]) == 1:
                id2mean[idx] = torch.tensor(0.0)
            elif len(id2score[idx]) > 1:
                id2mean[idx] = torch.mean(torch.tensor(id2score[idx]))
            else:
                raise ValueError(f"no score in prompt index: {idx}")
        for i in range(bsz):
            response_num = len(id2score[index[i]])
            if response_num > 1:
                scores[i] = scores[i] * response_num / (response_num -
                                                        1) - id2mean[index[i]] * response_num / (response_num - 1)
        scores = scores.unsqueeze(-1).tile([1, response_length]) * response_mask

    return scores, scores


def compute_reinforce_plus_plus_outcome_advantage(token_level_rewards: torch.Tensor, response_mask: torch.Tensor,
                                                  gamma: torch.Tensor):
    """
    Compute advantage for REINFORCE++. 
    This implementation is based on the paper: https://arxiv.org/abs/2501.03262
    Args:
        token_level_rewards: `(torch.Tensor)`
            shape: (bs, response_length)
        response_mask: `(torch.Tensor)`
            shape: (bs, response_length)
    
    Returns:
        advantages: `(torch.Tensor)`
            shape: (bs, response_length)
        Returns: `(torch.Tensor)`
            shape: (bs, response_length)
    """

    with torch.no_grad():
        returns = torch.zeros_like(token_level_rewards)
        running_return = 0

        for t in reversed(range(token_level_rewards.shape[1])):
            running_return = token_level_rewards[:, t] + gamma * running_return
            returns[:, t] = running_return
            # Reset after EOS
            running_return = running_return * response_mask[:, t]

        advantages = verl_F.masked_whiten(returns, response_mask)
        advantages = advantages * response_mask

    return advantages, returns


def compute_remax_outcome_advantage(token_level_rewards: torch.Tensor, reward_baselines: torch.Tensor,
                                    response_mask: torch.Tensor):
    """
    Compute advantage for ReMax, operating only on Outcome reward 
    This implementation is based on the paper: https://arxiv.org/abs/2310.10505

    (with only one scalar reward for each response).
    Args:
        token_level_rewards: `(torch.Tensor)`
            shape: (bs, response_length)
        reward_baselines: `(torch.Tensor)`
            shape: (bs,)
        response_mask: `(torch.Tensor)`
            shape: (bs, response_length)
    
    Returns:
        advantages: `(torch.Tensor)`
            shape: (bs, response_length)
        Returns: `(torch.Tensor)`
            shape: (bs, response_length)
    """
    response_length = token_level_rewards.shape[-1]
    scores = token_level_rewards.sum(dim=-1)

    with torch.no_grad():
        returns = (token_level_rewards * response_mask).flip(dims=[-1]).cumsum(dim=-1).flip(dims=[-1])
        advantages = returns - reward_baselines.unsqueeze(-1).tile([1, response_length]) * response_mask

    return advantages, returns


def compute_rewards(token_level_scores, old_log_prob, ref_log_prob, kl_ratio):
    kl = old_log_prob - ref_log_prob
    return token_level_scores - kl * kl_ratio


def compute_policy_loss(old_log_prob, log_prob, advantages, response_mask, cliprange, clip_ratio_c=3.0):
    """Adapted from https://github.com/huggingface/trl/blob/main/trl/trainer/ppo_trainer.py#L1122

    Args:
        old_log_prob: `(torch.Tensor)`
            shape: (bs, response_length)
        log_prob: `(torch.Tensor)`
            shape: (bs, response_length)
        advantages: `(torch.Tensor)`
            shape: (bs, response_length)
        response_mask: `(torch.Tensor)`
            shape: (bs, response_length)
        cliprange: (float)
            The clip range used in PPO. See https://arxiv.org/abs/1707.06347
        clip_ratio_c: (float)
            THe lower bound of the ratio for dual-clip PPO, defalut 3. See https://arxiv.org/pdf/1912.09729

    Returns:
        pg_loss: `a scalar torch.Tensor`
            policy gradient loss computed via PPO
        pg_clipfrac: (float)
            a float number indicating the fraction of policy gradient loss being clipped
<<<<<<< HEAD
        ppo_kl: difference between the log prob and the old log prob 
            (a debug metric for ratio e.g. should be 0 at epoch start and close to 0)

=======
        ppo_kl: (float)
            the estimated KL divergence between the latest updating policy and the old sampling policy
>>>>>>> cc612dba
    """
    assert clip_ratio_c > 1.0, f"The lower bound of the clip_ratio_c for dual-clip PPO should be greater than 1.0, but get the value: {clip_ratio_c}."

    negative_approx_kl = log_prob - old_log_prob
    ratio = torch.exp(negative_approx_kl)
    ppo_kl = verl_F.masked_mean(-negative_approx_kl, response_mask)

    pg_losses = -advantages * ratio
    pg_losses2 = -advantages * torch.clamp(ratio, 1.0 - cliprange, 1.0 + cliprange)

    clip_pg_losses1 = torch.max(pg_losses, pg_losses2)
    pg_clipfrac = verl_F.masked_mean(torch.gt(pg_losses2, pg_losses).float(), response_mask)

    pg_losses3 = -advantages * clip_ratio_c
    clip_pg_losses2 = torch.min(pg_losses3, clip_pg_losses1)
    pg_clipfrac_lower = verl_F.masked_mean(
        torch.gt(clip_pg_losses2, pg_losses3) * (advantages < 0).float(), response_mask)
    # We only apply the dual-clip when the advantage is negative.
    pg_losses = torch.where(advantages < 0, clip_pg_losses2, clip_pg_losses1)

    pg_loss = verl_F.masked_mean(pg_losses, response_mask)

    return pg_loss, pg_clipfrac, ppo_kl, pg_clipfrac_lower


def compute_entropy_loss(logits, response_mask):
    """Compute Categorical entropy loss

    Args:
        logits: `(torch.Tensor)`
            shape: (bs, response_length, vocab_size)
        response_mask: `(torch.Tensor)`
            shape: (bs, response_length)

    Returns:
        entropy: a scalar torch.Tensor

    """
    # compute entropy
    entropy = verl_F.entropy_from_logits(logits)  # (bs, response_len)
    entropy_loss = verl_F.masked_mean(entropy, mask=response_mask)
    return entropy_loss


def compute_value_loss(vpreds, returns, values, response_mask, cliprange_value):
    """Compute the value loss. Copied from https://github.com/huggingface/trl/blob/main/trl/trainer/ppo_trainer.py#L1151

    Args:
        vpreds (`torch.FloatTensor`):
            Predicted values of the value head, shape (`batch_size`, `response_length`)
        values (`torch.FloatTensor`):
            Old values of value head, shape (`batch_size`, `response_length`)
        returns: (`torch.FloatTensor`):
            Ground truth returns, shape (`batch_size`, `response_length`)

    Returns:
        vf_loss: a scalar (`torch.FloatTensor`):
            value function loss
        vf_clipfrac: a float
            The ratio of vf being clipped

    """
    vpredclipped = verl_F.clip_by_value(vpreds, values - cliprange_value, values + cliprange_value)
    vf_losses1 = (vpreds - returns)**2
    vf_losses2 = (vpredclipped - returns)**2
    vf_loss = 0.5 * verl_F.masked_mean(torch.max(vf_losses1, vf_losses2), response_mask)
    vf_clipfrac = verl_F.masked_mean(torch.gt(vf_losses2, vf_losses1).float(), response_mask)
    return vf_loss, vf_clipfrac


def kl_penalty(logprob: torch.FloatTensor, ref_logprob: torch.FloatTensor, kl_penalty) -> torch.FloatTensor:
    """Compute KL divergence given logprob and ref_logprob.
    Copied from https://github.com/huggingface/trl/blob/main/trl/trainer/ppo_trainer.py#L1104

    Args:
        logprob:
        ref_logprob:

    Returns:

    """
    if kl_penalty == "kl":
        return logprob - ref_logprob

    if kl_penalty == "abs":
        return (logprob - ref_logprob).abs()

    if kl_penalty == "mse":
        return 0.5 * (logprob - ref_logprob).square()

    # J. Schulman. Approximating kl divergence, 2020.
    # # URL http://joschu.net/blog/kl-approx.html.
    if kl_penalty == 'low_var_kl':
        kl = ref_logprob - logprob
        ratio = torch.exp(kl)
        kld = (ratio - kl - 1).contiguous()
        return torch.clamp(kld, min=-10, max=10)

    if kl_penalty == "full":
        # so, here logprob and ref_logprob should contain the logits for every token in vocabulary
        raise NotImplementedError

    raise NotImplementedError<|MERGE_RESOLUTION|>--- conflicted
+++ resolved
@@ -287,14 +287,9 @@
             policy gradient loss computed via PPO
         pg_clipfrac: (float)
             a float number indicating the fraction of policy gradient loss being clipped
-<<<<<<< HEAD
-        ppo_kl: difference between the log prob and the old log prob 
-            (a debug metric for ratio e.g. should be 0 at epoch start and close to 0)
-
-=======
         ppo_kl: (float)
             the estimated KL divergence between the latest updating policy and the old sampling policy
->>>>>>> cc612dba
+            (a debug metric for ratio e.g. should be 0 at epoch start and close to 0)
     """
     assert clip_ratio_c > 1.0, f"The lower bound of the clip_ratio_c for dual-clip PPO should be greater than 1.0, but get the value: {clip_ratio_c}."
 
